#!/bin/bash
#
# Copyright (c) 2019 Fuzhou Rockchip Electronics Co., Ltd
#
# SPDX-License-Identifier: GPL-2.0
#

set -e
BOARD=$1
SUBCMD=$1
FUNCADDR=$1
FILE=$2
JOB=`sed -n "N;/processor/p" /proc/cpuinfo|wc -l`
SUPPORT_LIST=`ls configs/*[r,p][x,v,k][0-9][0-9]*_defconfig`

# @LOADER: map to $RKCHIP_LOADER for loader ini
# @TRUST:  map to $RKCHIP_TRUST for trust ini
# @LABEL:  map to $RKCHIP_LEBEL for verbose message
# @-:      default state/value
CHIP_TYPE_FIXUP_TABLE=(
	# CONFIG_XXX                         RKCHIP         LOADER       TRUST         LABEL
	"CONFIG_ROCKCHIP_RK3368              RK3368H         -            -             -"
	"CONFIG_ROCKCHIP_RV1108              RV110X          -            -             -"
	"CONFIG_ROCKCHIP_PX3SE               PX3SE           -            -             -"
	"CONFIG_ROCKCHIP_RK3126              RK3126          -            -             -"
	"CONFIG_ROCKCHIP_RK3326              RK3326          -            -             -"
	"CONFIG_ROCKCHIP_RK3128X             RK3128X         -            -             -"
	"CONFIG_ROCKCHIP_PX5                 PX5             -            -             -"
	"CONFIG_ROCKCHIP_RK3399PRO           RK3399PRO       -            -             -"
	"CONFIG_ROCKCHIP_RK1806              RK1806          -            -             -"
	"CONFIG_TARGET_GVA_RK3229            RK322X          RK322XAT     -             -"
	"CONFIG_COPROCESSOR_RK1808           RKNPU-LION      RKNPULION    RKNPULION     -"
)

# <*> Fixup rsa/sha pack mode for platforms
#     RSA: RK3308/PX30/RK3326/RK1808 use RSA-PKCS1 V2.1, it's pack magic is "3", and others use default configure.
#     SHA: RK3368 use rk big endian SHA256, it's pack magic is "2", and others use default configure.
# <*> Fixup images size pack for platforms
# <*> Fixup verbose message about AARCH32
#
# @RSA:     rsa mode
# @SHA:     sha mode
# @A64-KB:  arm64 platform image size: [uboot,trust]
# @A64-NUM: arm64 platform image number of total: [uboot,trust]
# @A32-KB:  arm32 platform image size: [uboot,trust]
# @A32-NUM: arm32 platform image number of total: [uboot,trust]
# @LOADER:  map to $RKCHIP_LOADER for loader ini
# @TRUST:   map to $RKCHIP_TRUST for trust ini
# @-:       default state/value
CHIP_CFG_FIXUP_TABLE=(
	# CONFIG_XXX              RSA     SHA     A64-KB      A64-NUM     A32-KB       A32-NUM      LOAER        TRUST
	"CONFIG_ROCKCHIP_RK3368    -       2       -,-          -,-        -,-          -,-           -           -"
	"CONFIG_ROCKCHIP_RK3036    -       -       512,512      1,1        -,-          -,-           -           -"
	"CONFIG_ROCKCHIP_PX30      3       -       -,-          -,-        -,-          -,-           -           -"
	"CONFIG_ROCKCHIP_RK3326    3       -       -,-          -,-        -,-          -,-           AARCH32     -"
	"CONFIG_ROCKCHIP_RK3308    3       -       1024,1024    2,2        512,512      2,2           -           AARCH32"
	"CONFIG_ROCKCHIP_RK1808    3       -       1024,1024    2,2        -,-          -,-           -           -"
)

########################################### User can modify #############################################
# User's rkbin tool relative path
RKBIN_TOOLS=../rkbin/tools

# User's GCC toolchain and relative path
ADDR2LINE_ARM32=arm-linux-gnueabihf-addr2line
ADDR2LINE_ARM64=aarch64-linux-gnu-addr2line
OBJ_ARM32=arm-linux-gnueabihf-objdump
OBJ_ARM64=aarch64-linux-gnu-objdump
GCC_ARM32=arm-linux-gnueabihf-
GCC_ARM64=aarch64-linux-gnu-
TOOLCHAIN_ARM32=../prebuilts/gcc/linux-x86/arm/gcc-linaro-6.3.1-2017.05-x86_64_arm-linux-gnueabihf/bin
TOOLCHAIN_ARM64=../prebuilts/gcc/linux-x86/aarch64/gcc-linaro-6.3.1-2017.05-x86_64_aarch64-linux-gnu/bin

########################################### User not touch #############################################
BIN_PATH_FIXUP="--replace tools/rk_tools/ ./"
RKTOOLS=./tools

# Declare global INI file searching index name for every chip, update in select_chip_info()
RKCHIP="-"
RKCHIP_LABEL="-"
RKCHIP_LOADER="-"
RKCHIP_TRUST="-"

# Declare rkbin repository path, updated in prepare()
RKBIN=

# Declare global toolchain path for CROSS_COMPILE, updated in select_toolchain()
TOOLCHAIN_GCC=
TOOLCHAIN_OBJDUMP=
TOOLCHAIN_ADDR2LINE=

# Declare global default output dir and cmd, update in prepare()
OPTION=

# Declare global plaform configure, updated in fixup_platform_configure()
PLATFORM_RSA=
PLATFORM_SHA=
PLATFORM_UBOOT_IMG_SIZE=
PLATFORM_TRUST_IMG_SIZE=

# Out env param
PACK_IGNORE_BL32=$TRUST_PACK_IGNORE_BL32	# Value only: "--ignore-bl32"
#########################################################################################################
help()
{
	echo
	echo "Usage:"
	echo "	./make.sh [board|subcmd|EXT_DTB=<file>]"
	echo
	echo "	 - board:   board name of defconfig"
	echo "	 - subcmd:  |elf*|loader*|spl*|itb|trust*|uboot|map|sym|<addr>|EXT_DTB=*"
	echo "	 - ini:     assigned ini file to pack trust/loader"
	echo
	echo "Output:"
	echo "	 When board built okay, there are uboot/trust/loader images in current directory"
	echo
	echo "Example:"
	echo
	echo "1. Build:"
	echo "	./make.sh evb-rk3399               --- build for evb-rk3399_defconfig"
	echo "	./make.sh firefly-rk3288           --- build for firefly-rk3288_defconfig"
	echo "	./make.sh EXT_DTB=rk-kernel.dtb    --- build with exist .config and external dtb"
	echo "	./make.sh                          --- build with exist .config"
	echo "	./make.sh env                      --- build envtools"
	echo
	echo "2. Pack:"
	echo "	./make.sh uboot                    --- pack uboot.img"
	echo "	./make.sh trust                    --- pack trust.img"
	echo "	./make.sh trust <ini>              --- pack trust img with assigned ini file"
	echo "	./make.sh loader                   --- pack loader bin"
	echo "	./make.sh loader <ini>             --- pack loader img with assigned ini file"
	echo "	./make.sh spl                      --- pack loader with u-boot-spl.bin and u-boot-tpl.bin"
	echo "	./make.sh spl-s                    --- pack loader only replace miniloader with u-boot-spl.bin"
	echo "	./make.sh itb                      --- pack u-boot.itb(TODO: bl32 is not included for ARMv8)"
	echo
	echo "3. Debug:"
	echo "	./make.sh elf                      --- dump elf file with -D(default)"
	echo "	./make.sh elf-S                    --- dump elf file with -S"
	echo "	./make.sh elf-d                    --- dump elf file with -d"
	echo "	./make.sh elf-*                    --- dump elf file with -*"
	echo "	./make.sh <no reloc_addr>          --- dump function symbol and code position of address(no relocated)"
	echo "	./make.sh <reloc_addr-reloc_off>   --- dump function symbol and code position of address(relocated)"
	echo "	./make.sh map                      --- cat u-boot.map"
	echo "	./make.sh sym                      --- cat u-boot.sym"
}

prepare()
{
	local absolute_path cmd dir count

	case $BOARD in
		# Parse from exit .config
		''|elf*|loader*|spl*|itb|debug*|trust|uboot|map|sym|env|EXT_DTB=*)
		if [ ! -f .config ]; then
			echo
			echo "Build failed, Can't find .config"
			help
			exit 1
		fi
		;;
	esac

	# Parse help and make defconfig
	case $BOARD in
		#Help
		--help|-help|help|--h|-h)
		help
		exit 0
		;;

		#Subcmd
		''|elf*|loader*|spl*|itb|debug*|trust*|uboot|map|sym|env|EXT_DTB=*)
		;;

		*)
		#Func address is valid ?
		if [ -z $(echo ${FUNCADDR} | sed 's/[0-9,a-f,A-F,x,X,-]//g') ]; then
			return
		elif [ ! -f configs/${BOARD}_defconfig ]; then
			echo
			echo "Can't find: configs/${BOARD}_defconfig"
			echo
			echo "******** Rockchip Support List *************"
			echo "${SUPPORT_LIST}"
			echo "********************************************"
			echo
			exit 1
		else
			echo "make for ${BOARD}_defconfig by -j${JOB}"
			make ${BOARD}_defconfig ${OPTION}
		fi
		;;
	esac

	# Initialize RKBIN
	if [ -d ${RKBIN_TOOLS} ]; then
		absolute_path=$(cd `dirname ${RKBIN_TOOLS}`; pwd)
		RKBIN=${absolute_path}
	else
		echo
		echo "Can't find '../rkbin/' repository, please download it before pack image!"
		echo "How to obtain? 3 ways:"
		echo "	1. Login your Rockchip gerrit account: \"Projects\" -> \"List\" -> search \"rk/rkbin\" repository"
		echo "	2. Github repository: https://github.com/rockchip-linux/rkbin"
		echo "	3. Download full release SDK repository"
		exit 1
	fi
}

select_toolchain()
{
	local absolute_path

	if grep  -q '^CONFIG_ARM64=y' .config ; then
		if [ -d ${TOOLCHAIN_ARM64} ]; then
			absolute_path=$(cd `dirname ${TOOLCHAIN_ARM64}`; pwd)
			TOOLCHAIN_GCC=${absolute_path}/bin/${GCC_ARM64}
			TOOLCHAIN_OBJDUMP=${absolute_path}/bin/${OBJ_ARM64}
			TOOLCHAIN_ADDR2LINE=${absolute_path}/bin/${ADDR2LINE_ARM64}
		else
			echo "Can't find toolchain: ${TOOLCHAIN_ARM64}"
			exit 1
		fi
	else
		if [ -d ${TOOLCHAIN_ARM32} ]; then
			absolute_path=$(cd `dirname ${TOOLCHAIN_ARM32}`; pwd)
			TOOLCHAIN_GCC=${absolute_path}/bin/${GCC_ARM32}
			TOOLCHAIN_OBJDUMP=${absolute_path}/bin/${OBJ_ARM32}
			TOOLCHAIN_ADDR2LINE=${absolute_path}/bin/${ADDR2LINE_ARM32}
		else
			echo "Can't find toolchain: ${TOOLCHAIN_ARM32}"
			exit 1
		fi
	fi

	# echo "toolchain: ${TOOLCHAIN_GCC}"
}

sub_commands()
{
	local cmd=${SUBCMD%-*} opt=${SUBCMD#*-}
	local elf=u-boot map=u-boot.map sym=u-boot.sym

	if [ "$FILE" == "tpl" -o "$FILE" == "spl" ]; then
		elf=`find -name u-boot-${FILE}`
		map=`find -name u-boot-${FILE}.map`
		sym=`find -name u-boot-${FILE}.sym`
	fi

	case $cmd in
		elf)
		if [ -o ! -f ${elf} ]; then
			echo "Can't find elf file: ${elf}"
			exit 1
		else
			# default 'cmd' without option, use '-D'
			if [ "${cmd}" = 'elf' -a "${opt}" = 'elf' ]; then
				opt=D
			fi
			${TOOLCHAIN_OBJDUMP} -${opt} ${elf} | less
			exit 0
		fi
		;;

		debug)
		./scripts/rkpatch.sh ${opt}
		exit 0
		;;

		map)
		cat ${map} | less
		exit 0
		;;

		sym)
		cat ${sym} | less
		exit 0
		;;

		trust)
		pack_trust_image
		exit 0
		;;

		loader)
		pack_loader_image
		exit 0
		;;

		spl)
		pack_spl_loader_image ${opt}
		exit 0
		;;

		itb)
		pack_uboot_itb_image
		exit 0
		;;

		uboot)
		pack_uboot_image ${opt}
		exit 0
		;;

		env)
		make CROSS_COMPILE=${TOOLCHAIN_GCC} envtools	
		exit 0
		;;

		EXT_DTB=*)
		OPTION=${SUBCMD}
		;;

		*)
		# Search function and code position of address
		RELOC_OFF=${FUNCADDR#*-}
		FUNCADDR=${FUNCADDR%-*}
		if [ -z $(echo ${FUNCADDR} | sed 's/[0-9,a-f,A-F,x,X,-]//g') ] && [ ${FUNCADDR} ]; then
			# With prefix: '0x' or '0X'
			if [ `echo ${FUNCADDR} | sed -n "/0[x,X]/p" | wc -l` -ne 0 ]; then
				FUNCADDR=`echo $FUNCADDR | awk '{ print strtonum($0) }'`
				FUNCADDR=`echo "obase=16;${FUNCADDR}"|bc |tr '[A-Z]' '[a-z]'`
			fi
			if [ `echo ${RELOC_OFF} | sed -n "/0[x,X]/p" | wc -l` -ne 0 ] && [ ${RELOC_OFF} ]; then
				RELOC_OFF=`echo $RELOC_OFF | awk '{ print strtonum($0) }'`
				RELOC_OFF=`echo "obase=16;${RELOC_OFF}"|bc |tr '[A-Z]' '[a-z]'`
			fi

			# If reloc address is assigned, do sub
			if [ "${FUNCADDR}" != "${RELOC_OFF}" ]; then
				# Hex -> Dec -> SUB -> Hex
				FUNCADDR=`echo $((16#${FUNCADDR}))`
				RELOC_OFF=`echo $((16#${RELOC_OFF}))`
				FUNCADDR=$((FUNCADDR-RELOC_OFF))
				FUNCADDR=$(echo "obase=16;${FUNCADDR}"|bc |tr '[A-Z]' '[a-z]')
			fi

			echo
			sed -n "/${FUNCADDR}/p" ${sym}
			${TOOLCHAIN_ADDR2LINE} -e ${elf} ${FUNCADDR}
			exit 0
		fi
		;;
	esac
}

# We select chip info to do:
#	1. RKCHIP: fixup platform configure
#	2. RKCHIP_LOADER: search ini file to pack loader
#	3. RKCHIP_TRUST: search ini file to pack trust
#	4. RKCHIP_LABEL: show build message
#
# We read chip info from .config and 'RKCHIP_INI_DESC'
select_chip_info()
{
	# Read RKCHIP firstly from .config
	# The regular expression that matching:
	#  - PX30, PX3SE
	#  - RK????, RK????X
	#  - RV????
<<<<<<< HEAD
	local chip_reg='^CONFIG_ROCKCHIP_[R,P][X,V,K][0-9ESX]{1,5}'
	count=`egrep -c ${chip_reg} .config`
	# Obtain the matching only
	RKCHIP=`egrep -o ${chip_reg} .config`

	if [ $count -eq 1 ]; then
		RKCHIP=${RKCHIP##*_}
		grep '^CONFIG_ROCKCHIP_RK3368=y' .config >/dev/null \
			&& RKCHIP=RK3368H
		grep '^CONFIG_ROCKCHIP_RV1108=y' .config >/dev/null \
			&& RKCHIP=RV110X
		grep '^CONFIG_ROCKCHIP_RV1126=y' .config >/dev/null \
			&& RKCHIP=RV1126
	elif [ $count -gt 1 ]; then
		# Grep the RK CHIP variant
		grep '^CONFIG_ROCKCHIP_PX3SE=y' .config > /dev/null \
			&& RKCHIP=PX3SE
		grep '^CONFIG_ROCKCHIP_RK3126=y' .config >/dev/null \
			&& RKCHIP=RK3126
		grep '^CONFIG_ROCKCHIP_RK3326=y' .config >/dev/null \
			&& RKCHIP=RK3326
		grep '^CONFIG_ROCKCHIP_RK3128X=y' .config >/dev/null \
			&& RKCHIP=RK3128X
		grep '^CONFIG_ROCKCHIP_PX5=y' .config >/dev/null \
			&& RKCHIP=PX5
		grep '^CONFIG_ROCKCHIP_RK3399PRO=y' .config >/dev/null \
			&& RKCHIP=RK3399PRO
		grep '^CONFIG_ROCKCHIP_RK1806=y' .config >/dev/null \
			&& RKCHIP=RK1806
	else
		echo "Can't get Rockchip SoC definition in .config"
		exit 1
	fi
=======
	CHIP_PATTERN='^CONFIG_ROCKCHIP_[R,P][X,V,K][0-9ESX]{1,5}'
	RKCHIP=`egrep -o ${CHIP_PATTERN} .config`
>>>>>>> aa415ed9

	# default
	RKCHIP=${RKCHIP##*_}

	# need fixup ?
	for ITEM in "${CHIP_TYPE_FIXUP_TABLE[@]}"
	do
		CONFIG_XXX=`echo $ITEM | awk '{ print $1 }'`
		if grep  -q "^${CONFIG_XXX}=y" .config ; then
			RKCHIP=`echo $ITEM | awk '{ print $2 }'`
			RKCHIP_LOADER=`echo $ITEM | awk '{ print $3 }'`
			RKCHIP_TRUST=`echo  $ITEM | awk '{ print $4 }'`
			RKCHIP_LABEL=`echo  $ITEM | awk '{ print $5 }'`
		fi
	done

	if [ "$RKCHIP_LOADER" = "-" ]; then
		RKCHIP_LOADER=${RKCHIP}
	fi
	if [ "$RKCHIP_TRUST" = "-" ]; then
		RKCHIP_TRUST=${RKCHIP}
	fi
	if [ "$RKCHIP_LABEL" = "-" ]; then
		RKCHIP_LABEL=${RKCHIP}
	fi

	# echo "## $FUNCNAME: $RKCHIP, $RKCHIP_LOADER, $RKCHIP_TRUST, $RKCHIP_LABEL,"
}

function fixup_platform_configure()
{
	CFG_U_KB="-" CFG_U_NUM="-" CFG_T_KB="-" CFG_T_NUM="-"  CFG_SHA="-" CFG_RSA="-"

	for ITEM in "${CHIP_CFG_FIXUP_TABLE[@]}"
	do
		CONFIG_XXX=`echo $ITEM | awk '{ print $1 }'`
		if grep  -q "^${CONFIG_XXX}=y" .config ; then
			# <*> Fixup rsa/sha pack mode for platforms
			CFG_RSA=`echo $ITEM | awk '{ print $2 }'`
			CFG_SHA=`echo $ITEM | awk '{ print $3 }'`

			# <*> Fixup images size pack for platforms, and ini file
			if grep -q '^CONFIG_ARM64_BOOT_AARCH32=y' .config ; then
				CFG_U_KB=`echo  $ITEM | awk '{ print $6 }' | awk -F "," '{ print $1 }'`
				CFG_U_NUM=`echo $ITEM | awk '{ print $7 }' | awk -F "," '{ print $1 }'`
				CFG_T_KB=`echo  $ITEM | awk '{ print $6 }' | awk -F "," '{ print $2 }'`
				CFG_T_NUM=`echo $ITEM | awk '{ print $7 }' | awk -F "," '{ print $2 }'`

				PAD_LOADER=`echo $ITEM | awk '{ print $8 }'`
				PAD_TRUST=`echo  $ITEM | awk '{ print $9 }'`
				if [ "$PAD_LOADER" != "-" ]; then
					RKCHIP_LOADER=${RKCHIP_LOADER}${PAD_LOADER}
				fi
				if [ "$PAD_TRUST" != "-" ]; then
					RKCHIP_TRUST=${RKCHIP_TRUST}${PAD_TRUST}
				fi
				RKCHIP_LABEL=${RKCHIP_LABEL}"AARCH32"
			else
				CFG_U_KB=`echo  $ITEM | awk '{ print $4 }' | awk -F "," '{ print $1 }'`
				CFG_U_NUM=`echo $ITEM | awk '{ print $5 }' | awk -F "," '{ print $1 }'`
				CFG_T_KB=`echo  $ITEM | awk '{ print $4 }' | awk -F "," '{ print $2 }'`
				CFG_T_NUM=`echo $ITEM | awk '{ print $5 }' | awk -F "," '{ print $2 }'`
			fi
		fi
	done

	if [ "$CFG_SHA" != "-" ]; then
		PLATFORM_SHA="--sha $CFG_SHA"
	fi
	if [ "$CFG_RSA" != "-" ]; then
		PLATFORM_RSA="--rsa $CFG_RSA"
	fi
	if [ "$CFG_U_KB" != "-" ]; then
		PLATFORM_UBOOT_IMG_SIZE="--size $CFG_U_KB $CFG_U_NUM"
	fi
	if [ "$CFG_T_KB" != "-" ]; then
		PLATFORM_TRUST_IMG_SIZE="--size $CFG_T_KB $CFG_T_NUM"
	fi

	# echo "## $FUNCNAME: $PLATFORM_RSA, $PLATFORM_SHA, $PLATFORM_TRUST_IMG_SIZE, $PLATFORM_UBOOT_IMG_SIZE"
	# echo "## $FUNCNAME: $RKCHIP_LOADER, $RKCHIP_TRUST, $RKCHIP_LABEL"
}

pack_uboot_image()
{
	local UBOOT_LOAD_ADDR UBOOT_MAX_KB UBOOT_KB HEAD_KB=2

	# Check file size
	UBOOT_KB=`ls -l u-boot.bin | awk '{print $5}'`
	if [ "$PLATFORM_UBOOT_IMG_SIZE" = "" ]; then
		UBOOT_MAX_KB=1046528
	else
		UBOOT_MAX_KB=`echo $PLATFORM_UBOOT_IMG_SIZE | awk '{print strtonum($2)}'`
		UBOOT_MAX_KB=$(((UBOOT_MAX_KB-HEAD_KB)*1024))
	fi

	if [ $UBOOT_KB -gt $UBOOT_MAX_KB ]; then
		echo
		echo "ERROR: pack uboot failed! u-boot.bin actual: $UBOOT_KB bytes, max limit: $UBOOT_MAX_KB bytes"
		exit 1
	fi

	# Pack image
	UBOOT_LOAD_ADDR=`sed -n "/CONFIG_SYS_TEXT_BASE=/s/CONFIG_SYS_TEXT_BASE=//p" include/autoconf.mk|tr -d '\r'`
	if [ ! $UBOOT_LOAD_ADDR ]; then
		UBOOT_LOAD_ADDR=`sed -n "/CONFIG_SYS_TEXT_BASE=/s/CONFIG_SYS_TEXT_BASE=//p" .config|tr -d '\r'`
	fi

	${RKTOOLS}/loaderimage --pack --uboot u-boot.bin uboot.img ${UBOOT_LOAD_ADDR} ${PLATFORM_UBOOT_IMG_SIZE}

	# Delete u-boot.img and u-boot-dtb.img, which makes users not be confused with final uboot.img
	ls u-boot.img >/dev/null 2>&1 && rm u-boot.img -rf
	ls u-boot-dtb.img >/dev/null 2>&1 && rm u-boot-dtb.img -rf
	echo "pack uboot okay! Input: u-boot.bin"
}

pack_uboot_itb_image()
{
	local ini TEE_OFFSET

	# ARM64
	if grep -Eq ''^CONFIG_ARM64=y'|'^CONFIG_ARM64_BOOT_AARCH32=y'' .config ; then
		ini=${RKBIN}/RKTRUST/${RKCHIP_TRUST}${PLATFORM_AARCH32}TRUST.ini
		if [ ! -f ${ini} ]; then
			echo "pack trust failed! Can't find: ${ini}"
			return
		fi

		bl31=`sed -n '/_bl31_/s/PATH=//p' ${ini} |tr -d '\r'`

		cp ${RKBIN}/${bl31} bl31.elf
		make CROSS_COMPILE=${TOOLCHAIN_GCC} u-boot.itb
		echo "pack u-boot.itb okay! Input: ${ini}"
	else
		ini=${RKBIN}/RKTRUST/${RKCHIP_TRUST}TOS.ini
		if [ ! -f ${ini} ]; then
			echo "pack trust failed! Can't find: ${ini}"
			return
		fi

		TOS=`sed -n "/TOS=/s/TOS=//p" ${ini} |tr -d '\r'`
		TOS_TA=`sed -n "/TOSTA=/s/TOSTA=//p" ${ini} |tr -d '\r'`

		if [ $TOS_TA ]; then
			cp ${RKBIN}/${TOS_TA} tee.bin
		elif [ $TOS ]; then
			cp ${RKBIN}/${TOS} tee.bin
		else
			echo "Can't find any tee bin"
			exit 1
		fi

		TEE_OFFSET=`sed -n "/ADDR=/s/ADDR=//p" ${ini} |tr -d '\r'`
		if [ "$TEE_OFFSET" = "" ]; then
			TEE_OFFSET=0x8400000
		fi

		./arch/arm/mach-rockchip/make_fit_optee.sh $TEE_OFFSET > u-boot.its
		./tools/mkimage -f u-boot.its -E u-boot.itb
		echo "pack u-boot.itb okay! Input: ${ini}"
	fi
}

pack_spl_loader_image()
{
	local header label="SPL" mode=$1
	local ini=${RKBIN}/RKBOOT/${RKCHIP_LOADER}MINIALL.ini
	local temp_ini=${RKBIN}/.temp/${RKCHIP_LOADER}MINIALL.ini

	if [ "$FILE" != "" ]; then
		ini=$FILE;
	fi

	if [ ! -f ${ini} ]; then
		echo "pack TPL+SPL loader failed! Can't find: ${ini}"
		return
	fi

	ls ${RKBIN}/.temp >/dev/null 2>&1 && rm ${RKBIN}/.temp -rf
	mkdir ${RKBIN}/.temp

	# Copy to .temp folder
	cp spl/u-boot-spl.bin ${RKBIN}/.temp/
	cp ${ini} ${RKBIN}/.temp/${RKCHIP_LOADER}MINIALL.ini -f

	cd ${RKBIN}
	if [ "$mode" = 'spl' ]; then	# pack tpl+spl
		cp tpl/u-boot-tpl.bin ${RKBIN}/.temp/
		# Update ini
		label="TPL+SPL"
		header=`sed -n '/NAME=/s/NAME=//p' ${RKBIN}/RKBOOT/${RKCHIP_LOADER}MINIALL.ini`
		dd if=${RKBIN}/.temp/u-boot-tpl.bin of=${RKBIN}/.temp/tpl.bin bs=1 skip=4
		sed -i "1s/^/${header:0:4}/" ${RKBIN}/.temp/tpl.bin
		sed -i "s/FlashData=.*$/FlashData=.\/.temp\/tpl.bin/"     ${temp_ini}
	fi

	sed -i "s/FlashBoot=.*$/FlashBoot=.\/.temp\/u-boot-spl.bin/"  ${temp_ini}

	${RKTOOLS}/boot_merger ${BIN_PATH_FIXUP} ${temp_ini}
	rm ${RKBIN}/.temp -rf
	cd -
	ls *_loader_*.bin >/dev/null 2>&1 && rm *_loader_*.bin
	mv ${RKBIN}/*_loader_*.bin ./
	rename 's/loader_/spl_loader_/' *_loader_*.bin
	echo "pack loader(${label}) okay! Input: ${ini}"
	ls ./*_loader_*.bin
}

pack_loader_image()
{
	local ini=${RKBIN}/RKBOOT/${RKCHIP_LOADER}MINIALL.ini

	if [ "$FILE" != "" ]; then
		ini=$FILE;
	fi

	if [ ! -f $ini ]; then
		echo "pack loader failed! Can't find: $ini"
		return
	fi

	ls *_loader_*.bin >/dev/null 2>&1 && rm *_loader_*.bin

	numline=`cat $ini | wc -l`
	if [ $numline -eq 1 ]; then
		image=`sed -n "/PATH=/p" $ini | tr -d '\r' | cut -d '=' -f 2`
		cp ${RKBIN}/${image} ./
		echo "pack loader okay! Input: ${ini}"
		return;
	fi

	cd ${RKBIN}

	${RKTOOLS}/boot_merger ${BIN_PATH_FIXUP} $ini
	echo "pack loader okay! Input: $ini"

	cd - && mv ${RKBIN}/*_loader_*.bin ./
}

pack_32bit_trust_image()
{
	local ini=$1 TOS TOS_TA DARM_BASE TEE_LOAD_ADDR TEE_OUTPUT TEE_OFFSET FORMAT

	if [ ! -f ${ini} ]; then
		echo "pack trust failed! Can't find: ${ini}"
		return
	fi

	# Parse orignal path
	TOS=`sed -n "/TOS=/s/TOS=//p" ${ini} |tr -d '\r'`
	TOS_TA=`sed -n "/TOSTA=/s/TOSTA=//p" ${ini} |tr -d '\r'`

	# Parse address and output name
	TEE_OUTPUT=`sed -n "/OUTPUT=/s/OUTPUT=//p" ${ini} |tr -d '\r'`
	if [ "$TEE_OUTPUT" = "" ]; then
		TEE_OUTPUT="./trust.img"
	fi
	TEE_OFFSET=`sed -n "/ADDR=/s/ADDR=//p" ${ini} |tr -d '\r'`
	if [ "$TEE_OFFSET" = "" ]; then
		TEE_OFFSET=0x8400000
	fi

	# OP-TEE is 132M(0x8400000) offset from DRAM base.
	DARM_BASE=`sed -n "/CONFIG_SYS_SDRAM_BASE=/s/CONFIG_SYS_SDRAM_BASE=//p" include/autoconf.mk|tr -d '\r'`
	TEE_LOAD_ADDR=$((DARM_BASE+TEE_OFFSET))

	# Convert Dec to Hex
	TEE_LOAD_ADDR=$(echo "obase=16;${TEE_LOAD_ADDR}"|bc)

	# Replace "./tools/rk_tools/" with "./" to compatible legacy ini content of rkdevelop branch
	TOS=$(echo ${TOS} | sed "s/tools\/rk_tools\//\.\//g")
	TOS_TA=$(echo ${TOS_TA} | sed "s/tools\/rk_tools\//\.\//g")

	FORMAT=`sed -n "/FORMAT=/s/FORMAT=//p" ${ini} |tr -d '\r'`
	if [ $FORMAT = "FIT" ]; then
		./scripts/fit-vboot-uboot.sh --no-vboot --no-rebuild
		ls uboot.img >/dev/null 2>&1 && rm uboot.img -rf
		ls trust.img >/dev/null 2>&1 && rm trust.img -rf

		echo "pack uboot.fit okay! Input: ${ini}"
	else
		if [ $TOS_TA ]; then
			${RKTOOLS}/loaderimage --pack --trustos ${RKBIN}/${TOS_TA} ${TEE_OUTPUT} ${TEE_LOAD_ADDR} ${PLATFORM_TRUST_IMG_SIZE}
		elif [ $TOS ]; then
			${RKTOOLS}/loaderimage --pack --trustos ${RKBIN}/${TOS}    ${TEE_OUTPUT} ${TEE_LOAD_ADDR} ${PLATFORM_TRUST_IMG_SIZE}
		else
			echo "Can't find any tee bin"
			exit 1
		fi

		echo "pack trust okay! Input: ${ini}"
	fi

	echo
}

pack_64bit_trust_image()
{
	local ini=$1

	if [ ! -f ${ini} ]; then
		echo "pack trust failed! Can't find: ${ini}"
		return
	fi

	cd ${RKBIN}
	${RKTOOLS}/trust_merger ${PLATFORM_SHA} ${PLATFORM_RSA} ${PLATFORM_TRUST_IMG_SIZE} ${BIN_PATH_FIXUP} \
				${PACK_IGNORE_BL32} ${ini}

	cd - && mv ${RKBIN}/trust*.img ./
	echo "pack trust okay! Input: ${ini}"
	echo
}

pack_trust_image()
{
	local ini

	ls trust*.img >/dev/null 2>&1 && rm trust*.img

	# ARM64 uses trust_merger
	if grep -Eq ''^CONFIG_ARM64=y'|'^CONFIG_ARM64_BOOT_AARCH32=y'' .config ; then
		ini=${RKBIN}/RKTRUST/${RKCHIP_TRUST}TRUST.ini
		if [ "$FILE" != "" ]; then
			ini=$FILE;
		fi

		numline=`cat $ini | wc -l`
		if [ $numline -eq 1 ]; then
			image=`sed -n "/PATH=/p" $ini | tr -d '\r' | cut -d '=' -f 2`
			cp ${RKBIN}/${image} ./trust.img
			echo "pack trust okay! Input: ${ini}"
			return;
		fi
		pack_64bit_trust_image ${ini}
	# ARM uses loaderimage
	else
		ini=${RKBIN}/RKTRUST/${RKCHIP_TRUST}TOS.ini
		if [ "$FILE" != "" ]; then
			ini=$FILE;
		fi
		pack_32bit_trust_image ${ini}
	fi
}

finish()
{
	echo
	if [ ! -z "$OPTION" ]; then
		echo "Platform ${RKCHIP_LABEL} is build OK, with exist .config ($OPTION)"
	elif [ "$BOARD" = '' ]; then
		echo "Platform ${RKCHIP_LABEL} is build OK, with exist .config"
	else
		echo "Platform ${RKCHIP_LABEL} is build OK, with new .config(make ${BOARD}_defconfig)"
	fi
}

prepare
select_toolchain
select_chip_info
fixup_platform_configure
sub_commands
make CROSS_COMPILE=${TOOLCHAIN_GCC} ${OPTION} all --jobs=${JOB}
pack_uboot_image
pack_loader_image
pack_trust_image
finish<|MERGE_RESOLUTION|>--- conflicted
+++ resolved
@@ -358,44 +358,8 @@
 	#  - PX30, PX3SE
 	#  - RK????, RK????X
 	#  - RV????
-<<<<<<< HEAD
-	local chip_reg='^CONFIG_ROCKCHIP_[R,P][X,V,K][0-9ESX]{1,5}'
-	count=`egrep -c ${chip_reg} .config`
-	# Obtain the matching only
-	RKCHIP=`egrep -o ${chip_reg} .config`
-
-	if [ $count -eq 1 ]; then
-		RKCHIP=${RKCHIP##*_}
-		grep '^CONFIG_ROCKCHIP_RK3368=y' .config >/dev/null \
-			&& RKCHIP=RK3368H
-		grep '^CONFIG_ROCKCHIP_RV1108=y' .config >/dev/null \
-			&& RKCHIP=RV110X
-		grep '^CONFIG_ROCKCHIP_RV1126=y' .config >/dev/null \
-			&& RKCHIP=RV1126
-	elif [ $count -gt 1 ]; then
-		# Grep the RK CHIP variant
-		grep '^CONFIG_ROCKCHIP_PX3SE=y' .config > /dev/null \
-			&& RKCHIP=PX3SE
-		grep '^CONFIG_ROCKCHIP_RK3126=y' .config >/dev/null \
-			&& RKCHIP=RK3126
-		grep '^CONFIG_ROCKCHIP_RK3326=y' .config >/dev/null \
-			&& RKCHIP=RK3326
-		grep '^CONFIG_ROCKCHIP_RK3128X=y' .config >/dev/null \
-			&& RKCHIP=RK3128X
-		grep '^CONFIG_ROCKCHIP_PX5=y' .config >/dev/null \
-			&& RKCHIP=PX5
-		grep '^CONFIG_ROCKCHIP_RK3399PRO=y' .config >/dev/null \
-			&& RKCHIP=RK3399PRO
-		grep '^CONFIG_ROCKCHIP_RK1806=y' .config >/dev/null \
-			&& RKCHIP=RK1806
-	else
-		echo "Can't get Rockchip SoC definition in .config"
-		exit 1
-	fi
-=======
 	CHIP_PATTERN='^CONFIG_ROCKCHIP_[R,P][X,V,K][0-9ESX]{1,5}'
 	RKCHIP=`egrep -o ${CHIP_PATTERN} .config`
->>>>>>> aa415ed9
 
 	# default
 	RKCHIP=${RKCHIP##*_}
