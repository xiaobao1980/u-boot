--- conflicted
+++ resolved
@@ -16,12 +16,9 @@
 *.patch
 *.bin
 *.cfgtmp
-<<<<<<< HEAD
 *.img
-=======
 *.dts.tmp
 
->>>>>>> e222b1f3
 # Build tree
 /build-*
 
@@ -52,13 +49,10 @@
 /u-boot.ais
 /u-boot.dtb
 /u-boot.sb
-<<<<<<< HEAD
 /u-boot.bd
 /u-boot.geany
 Untitled Project.*
-=======
 
->>>>>>> e222b1f3
 #
 # Generated files
 #
