--- conflicted
+++ resolved
@@ -20,15 +20,12 @@
 *.bin
 *.patch
 *.cfgtmp
-<<<<<<< HEAD
 *.img
 *.cmd
 *.dts.tmp
-=======
 
 # host programs on Cygwin
 *.exe
->>>>>>> be9f643a
 
 # Build tree
 /build-*
