// SPDX-License-Identifier: GPL-2.0+
/*
 * Menlosystems M53Menlo board
 *
 * Copyright (C) 2012-2017 Marek Vasut <marex@denx.de>
 * Copyright (C) 2014-2017 Olaf Mandel <o.mandel@menlosystems.com>
 */

#include <common.h>
#include <dm.h>
#include <asm/io.h>
#include <asm/arch/imx-regs.h>
#include <asm/arch/sys_proto.h>
#include <asm/arch/crm_regs.h>
#include <asm/arch/clock.h>
#include <asm/arch/iomux-mx53.h>
#include <asm/mach-imx/mx5_video.h>
#include <asm/mach-imx/video.h>
#include <asm/gpio.h>
#include <asm/spl.h>
#include <fdt_support.h>
#include <fsl_esdhc_imx.h>
#include <i2c.h>
#include <ipu_pixfmt.h>
#include <linux/errno.h>
#include <linux/fb.h>
#include <mmc.h>
#include <netdev.h>
#include <spl.h>
#include <splash.h>
#include <usb/ehci-ci.h>
#include <video_console.h>

DECLARE_GLOBAL_DATA_PTR;

static u32 mx53_dram_size[2];

ulong board_get_usable_ram_top(ulong total_size)
{
	/*
	 * WARNING: We must override get_effective_memsize() function here
	 * to report only the size of the first DRAM bank. This is to make
	 * U-Boot relocator place U-Boot into valid memory, that is, at the
	 * end of the first DRAM bank. If we did not override this function
	 * like so, U-Boot would be placed at the address of the first DRAM
	 * bank + total DRAM size - sizeof(uboot), which in the setup where
	 * each DRAM bank contains 512MiB of DRAM would result in placing
	 * U-Boot into invalid memory area close to the end of the first
	 * DRAM bank.
	 */
	return PHYS_SDRAM_2 + mx53_dram_size[1];
}

int dram_init(void)
{
	mx53_dram_size[0] = get_ram_size((void *)PHYS_SDRAM_1, 1 << 30);
	mx53_dram_size[1] = get_ram_size((void *)PHYS_SDRAM_2, 1 << 30);

	gd->ram_size = mx53_dram_size[0] + mx53_dram_size[1];

	return 0;
}

int dram_init_banksize(void)
{
	gd->bd->bi_dram[0].start = PHYS_SDRAM_1;
	gd->bd->bi_dram[0].size = mx53_dram_size[0];

	gd->bd->bi_dram[1].start = PHYS_SDRAM_2;
	gd->bd->bi_dram[1].size = mx53_dram_size[1];

	return 0;
}

static void setup_iomux_uart(void)
{
	static const iomux_v3_cfg_t uart_pads[] = {
		MX53_PAD_PATA_DMACK__UART1_RXD_MUX,
		MX53_PAD_PATA_DIOW__UART1_TXD_MUX,
	};

	imx_iomux_v3_setup_multiple_pads(uart_pads, ARRAY_SIZE(uart_pads));
}

static void setup_iomux_fec(void)
{
	static const iomux_v3_cfg_t fec_pads[] = {
		/* MDIO pads */
		NEW_PAD_CTRL(MX53_PAD_FEC_MDIO__FEC_MDIO, PAD_CTL_HYS |
			PAD_CTL_DSE_HIGH | PAD_CTL_PUS_22K_UP | PAD_CTL_ODE),
		NEW_PAD_CTRL(MX53_PAD_FEC_MDC__FEC_MDC, PAD_CTL_DSE_HIGH),

		/* FEC 0 pads */
		NEW_PAD_CTRL(MX53_PAD_FEC_CRS_DV__FEC_RX_DV,
			     PAD_CTL_HYS | PAD_CTL_PKE),
		NEW_PAD_CTRL(MX53_PAD_FEC_REF_CLK__FEC_TX_CLK,
			     PAD_CTL_HYS | PAD_CTL_PKE),
		NEW_PAD_CTRL(MX53_PAD_FEC_RX_ER__FEC_RX_ER,
			     PAD_CTL_HYS | PAD_CTL_PKE),
		NEW_PAD_CTRL(MX53_PAD_FEC_TX_EN__FEC_TX_EN, PAD_CTL_DSE_HIGH),
		NEW_PAD_CTRL(MX53_PAD_FEC_RXD0__FEC_RDATA_0,
			     PAD_CTL_HYS | PAD_CTL_PKE),
		NEW_PAD_CTRL(MX53_PAD_FEC_RXD1__FEC_RDATA_1,
			     PAD_CTL_HYS | PAD_CTL_PKE),
		NEW_PAD_CTRL(MX53_PAD_FEC_TXD0__FEC_TDATA_0, PAD_CTL_DSE_HIGH),
		NEW_PAD_CTRL(MX53_PAD_FEC_TXD1__FEC_TDATA_1, PAD_CTL_DSE_HIGH),

		/* FEC 1 pads */
		NEW_PAD_CTRL(MX53_PAD_KEY_COL0__FEC_RDATA_3,
			     PAD_CTL_HYS | PAD_CTL_PKE),
		NEW_PAD_CTRL(MX53_PAD_KEY_ROW0__FEC_TX_ER,
			     PAD_CTL_HYS | PAD_CTL_PKE),
		NEW_PAD_CTRL(MX53_PAD_KEY_COL1__FEC_RX_CLK,
			     PAD_CTL_HYS | PAD_CTL_PKE),
		NEW_PAD_CTRL(MX53_PAD_KEY_ROW1__FEC_COL,
			     PAD_CTL_HYS | PAD_CTL_PKE),
		NEW_PAD_CTRL(MX53_PAD_KEY_COL2__FEC_RDATA_2,
			     PAD_CTL_HYS | PAD_CTL_PKE),
		NEW_PAD_CTRL(MX53_PAD_KEY_ROW2__FEC_TDATA_2, PAD_CTL_DSE_HIGH),
		NEW_PAD_CTRL(MX53_PAD_KEY_COL3__FEC_CRS,
			     PAD_CTL_HYS | PAD_CTL_PKE),
		NEW_PAD_CTRL(MX53_PAD_GPIO_19__FEC_TDATA_3, PAD_CTL_DSE_HIGH),
	};

	imx_iomux_v3_setup_multiple_pads(fec_pads, ARRAY_SIZE(fec_pads));
}

<<<<<<< HEAD
=======
#ifdef CONFIG_FSL_ESDHC_IMX
struct fsl_esdhc_cfg esdhc_cfg = {
	MMC_SDHC1_BASE_ADDR,
};

int board_mmc_getcd(struct mmc *mmc)
{
	imx_iomux_v3_setup_pad(MX53_PAD_GPIO_1__GPIO1_1);
	gpio_direction_input(IMX_GPIO_NR(1, 1));

	return !gpio_get_value(IMX_GPIO_NR(1, 1));
}

#define SD_CMD_PAD_CTRL		(PAD_CTL_HYS | PAD_CTL_DSE_HIGH | \
				 PAD_CTL_PUS_100K_UP)
#define SD_PAD_CTRL		(PAD_CTL_HYS | PAD_CTL_PUS_47K_UP | \
				 PAD_CTL_DSE_HIGH)

int board_mmc_init(bd_t *bis)
{
	static const iomux_v3_cfg_t sd1_pads[] = {
		NEW_PAD_CTRL(MX53_PAD_SD1_CMD__ESDHC1_CMD, SD_CMD_PAD_CTRL),
		NEW_PAD_CTRL(MX53_PAD_SD1_CLK__ESDHC1_CLK, SD_PAD_CTRL),
		NEW_PAD_CTRL(MX53_PAD_SD1_DATA0__ESDHC1_DAT0, SD_PAD_CTRL),
		NEW_PAD_CTRL(MX53_PAD_SD1_DATA1__ESDHC1_DAT1, SD_PAD_CTRL),
		NEW_PAD_CTRL(MX53_PAD_SD1_DATA2__ESDHC1_DAT2, SD_PAD_CTRL),
		NEW_PAD_CTRL(MX53_PAD_SD1_DATA3__ESDHC1_DAT3, SD_PAD_CTRL),
	};

	esdhc_cfg.sdhc_clk = mxc_get_clock(MXC_ESDHC_CLK);

	imx_iomux_v3_setup_multiple_pads(sd1_pads, ARRAY_SIZE(sd1_pads));

	return fsl_esdhc_initialize(bis, &esdhc_cfg);
}
#endif

#ifdef CONFIG_VIDEO
>>>>>>> 5053da2e
static void enable_lvds_clock(struct display_info_t const *dev, const u8 hclk)
{
	static struct mxc_ccm_reg *mxc_ccm = (struct mxc_ccm_reg *)MXC_CCM_BASE;
	int ret;

	/* For ETM0430G0DH6 model, this must be enabled before the clock. */
	gpio_direction_output(IMX_GPIO_NR(6, 0), 1);

	/*
	 * Set LVDS clock to 33.28 MHz for the display. The PLL4 is set to
	 * 233 MHz, divided by 7 by setting CCM_CSCMR2 LDB_DI0_IPU_DIV=1 .
	 */
	ret = mxc_set_clock(MXC_HCLK, hclk, MXC_LDB_CLK);
	if (ret)
		puts("IPU:   Failed to configure LDB clock\n");

	/* Configure CCM_CSCMR2 */
	clrsetbits_le32(&mxc_ccm->cscmr2,
			(0x7 << 26) | BIT(10) | BIT(8),
			(0x5 << 26) | BIT(10) | BIT(8));

	/* Configure LDB_CTRL */
	writel(0x201, 0x53fa8008);
}

static void enable_lvds_etm0430g0dh6(struct display_info_t const *dev)
{
	gpio_request(IMX_GPIO_NR(6, 0), "LCD");

	/* For ETM0430G0DH6 model, this must be enabled before the clock. */
	gpio_direction_output(IMX_GPIO_NR(6, 0), 1);

	/*
	 * Set LVDS clock to 9 MHz for the display. The PLL4 is set to
	 * 63 MHz, divided by 7 by setting CCM_CSCMR2 LDB_DI0_IPU_DIV=1 .
	 */
	enable_lvds_clock(dev, 63);
}

static void enable_lvds_etm0700g0dh6(struct display_info_t const *dev)
{
	gpio_request(IMX_GPIO_NR(6, 0), "LCD");

	/*
	 * Set LVDS clock to 33.28 MHz for the display. The PLL4 is set to
	 * 233 MHz, divided by 7 by setting CCM_CSCMR2 LDB_DI0_IPU_DIV=1 .
	 */
	enable_lvds_clock(dev, 233);

	/* For ETM0700G0DH6 model, this may be enabled after the clock. */
	gpio_direction_output(IMX_GPIO_NR(6, 0), 1);
}

static const char *lvds_compat_string;

static int detect_lvds(struct display_info_t const *dev)
{
	u8 touchid[23];
	u8 *touchptr = &touchid[0];
	int ret;

	ret = i2c_set_bus_num(0);
	if (ret)
		return 0;

	/* Touchscreen is at address 0x38, ID register is 0xbb. */
	ret = i2c_read(0x38, 0xbb, 1, touchid, sizeof(touchid));
	if (ret)
		return 0;

	/* EP0430 prefixes the response with 0xbb, skip it. */
	if (*touchptr == 0xbb)
		touchptr++;

	/* Skip the 'EP' prefix. */
	touchptr += 2;

	ret = !memcmp(touchptr, &dev->mode.name[7], 4);
	if (ret)
		lvds_compat_string = dev->mode.name;

	return ret;
}

void board_preboot_os(void)
{
	/* Power off the LCD to prevent awful color flicker */
	gpio_direction_output(IMX_GPIO_NR(6, 0), 0);
}

int ft_board_setup(void *blob, bd_t *bd)
{
	if (lvds_compat_string)
		do_fixup_by_path_string(blob, "/panel", "compatible",
					lvds_compat_string);

	return 0;
}

struct display_info_t const displays[] = {
	{
		.bus	= 0,
		.addr	= 0,
		.detect	= detect_lvds,
		.enable	= enable_lvds_etm0430g0dh6,
		.pixfmt	= IPU_PIX_FMT_RGB666,
		.mode	= {
			.name		= "edt,etm0430g0dh6",
			.refresh	= 60,
			.xres		= 480,
			.yres		= 272,
			.pixclock	= 111111, /* picosecond (9 MHz) */
			.left_margin	= 2,
			.right_margin	= 2,
			.upper_margin	= 2,
			.lower_margin	= 2,
			.hsync_len	= 41,
			.vsync_len	= 10,
			.sync		= 0x40000000,
			.vmode          = FB_VMODE_NONINTERLACED
		}
	}, {
		.bus	= 0,
		.addr	= 0,
		.detect	= detect_lvds,
		.enable	= enable_lvds_etm0700g0dh6,
		.pixfmt	= IPU_PIX_FMT_RGB666,
		.mode	= {
			.name		= "edt,etm0700g0dh6",
			.refresh	= 60,
			.xres		= 800,
			.yres		= 480,
			.pixclock	= 30048, /* picosecond (33.28 MHz) */
			.left_margin	= 40,
			.right_margin	= 88,
			.upper_margin	= 10,
			.lower_margin	= 33,
			.hsync_len	= 128,
			.vsync_len	= 2,
			.sync		= FB_SYNC_EXT,
			.vmode          = FB_VMODE_NONINTERLACED
		}
	}
};

size_t display_count = ARRAY_SIZE(displays);

#ifdef CONFIG_SPLASH_SCREEN
static struct splash_location default_splash_locations[] = {
	{
		.name		= "mmc_fs",
		.storage	= SPLASH_STORAGE_MMC,
		.flags		= SPLASH_STORAGE_FS,
		.devpart	= "0:1",
	},
};

int splash_screen_prepare(void)
{
	return splash_source_load(default_splash_locations,
				  ARRAY_SIZE(default_splash_locations));
}
#endif

int board_late_init(void)
{
#if defined(CONFIG_VIDEO_IPUV3)
	struct udevice *dev;
	int xpos, ypos, ret;
	char *s;
	void *dst;
	ulong addr, len;

	splash_get_pos(&xpos, &ypos);

	s = env_get("splashimage");
	if (!s)
		return 0;

	addr = simple_strtoul(s, NULL, 16);
	dst = malloc(CONFIG_SYS_VIDEO_LOGO_MAX_SIZE);
	if (!dst)
		return -ENOMEM;

	ret = splash_screen_prepare();
	if (ret < 0)
		return ret;

	len = CONFIG_SYS_VIDEO_LOGO_MAX_SIZE;
	ret = gunzip(dst + 2, CONFIG_SYS_VIDEO_LOGO_MAX_SIZE - 2,
		     (uchar *)addr, &len);
	if (ret) {
		printf("Error: no valid bmp or bmp.gz image at %lx\n", addr);
		free(dst);
		return ret;
	}

	ret = uclass_get_device(UCLASS_VIDEO, 0, &dev);
	if (ret)
		return ret;

	ret = video_bmp_display(dev, (ulong)dst + 2, xpos, ypos, true);
	if (ret)
		return ret;
#endif
	return 0;
}

#define I2C_PAD_CTRL	(PAD_CTL_SRE_FAST | PAD_CTL_DSE_HIGH | \
			 PAD_CTL_PUS_100K_UP | PAD_CTL_ODE)

static void setup_iomux_i2c(void)
{
	static const iomux_v3_cfg_t i2c_pads[] = {
		/* I2C1 */
		NEW_PAD_CTRL(MX53_PAD_EIM_D28__I2C1_SDA, I2C_PAD_CTRL),
		NEW_PAD_CTRL(MX53_PAD_EIM_D21__I2C1_SCL, I2C_PAD_CTRL),
		/* I2C2 */
		NEW_PAD_CTRL(MX53_PAD_EIM_D16__I2C2_SDA, I2C_PAD_CTRL),
		NEW_PAD_CTRL(MX53_PAD_EIM_EB2__I2C2_SCL, I2C_PAD_CTRL),
	};

	imx_iomux_v3_setup_multiple_pads(i2c_pads, ARRAY_SIZE(i2c_pads));
}

static void setup_iomux_video(void)
{
	static const iomux_v3_cfg_t lcd_pads[] = {
		MX53_PAD_LVDS0_TX3_P__LDB_LVDS0_TX3,
		MX53_PAD_LVDS0_CLK_P__LDB_LVDS0_CLK,
		MX53_PAD_LVDS0_TX2_P__LDB_LVDS0_TX2,
		MX53_PAD_LVDS0_TX1_P__LDB_LVDS0_TX1,
		MX53_PAD_LVDS0_TX0_P__LDB_LVDS0_TX0,
	};

	imx_iomux_v3_setup_multiple_pads(lcd_pads, ARRAY_SIZE(lcd_pads));
}

static void setup_iomux_nand(void)
{
	static const iomux_v3_cfg_t nand_pads[] = {
		NEW_PAD_CTRL(MX53_PAD_NANDF_WE_B__EMI_NANDF_WE_B,
			     PAD_CTL_DSE_HIGH),
		NEW_PAD_CTRL(MX53_PAD_NANDF_RE_B__EMI_NANDF_RE_B,
			     PAD_CTL_DSE_HIGH),
		NEW_PAD_CTRL(MX53_PAD_NANDF_CLE__EMI_NANDF_CLE,
			     PAD_CTL_DSE_HIGH),
		NEW_PAD_CTRL(MX53_PAD_NANDF_ALE__EMI_NANDF_ALE,
			     PAD_CTL_DSE_HIGH),
		NEW_PAD_CTRL(MX53_PAD_NANDF_WP_B__EMI_NANDF_WP_B,
			     PAD_CTL_PUS_100K_UP),
		NEW_PAD_CTRL(MX53_PAD_NANDF_RB0__EMI_NANDF_RB_0,
			     PAD_CTL_PUS_100K_UP),
		NEW_PAD_CTRL(MX53_PAD_NANDF_CS0__EMI_NANDF_CS_0,
			     PAD_CTL_DSE_HIGH),
		NEW_PAD_CTRL(MX53_PAD_PATA_DATA0__EMI_NANDF_D_0,
			     PAD_CTL_DSE_HIGH | PAD_CTL_PKE),
		NEW_PAD_CTRL(MX53_PAD_PATA_DATA1__EMI_NANDF_D_1,
			     PAD_CTL_DSE_HIGH | PAD_CTL_PKE),
		NEW_PAD_CTRL(MX53_PAD_PATA_DATA2__EMI_NANDF_D_2,
			     PAD_CTL_DSE_HIGH | PAD_CTL_PKE),
		NEW_PAD_CTRL(MX53_PAD_PATA_DATA3__EMI_NANDF_D_3,
			     PAD_CTL_DSE_HIGH | PAD_CTL_PKE),
		NEW_PAD_CTRL(MX53_PAD_PATA_DATA4__EMI_NANDF_D_4,
			     PAD_CTL_DSE_HIGH | PAD_CTL_PKE),
		NEW_PAD_CTRL(MX53_PAD_PATA_DATA5__EMI_NANDF_D_5,
			     PAD_CTL_DSE_HIGH | PAD_CTL_PKE),
		NEW_PAD_CTRL(MX53_PAD_PATA_DATA6__EMI_NANDF_D_6,
			     PAD_CTL_DSE_HIGH | PAD_CTL_PKE),
		NEW_PAD_CTRL(MX53_PAD_PATA_DATA7__EMI_NANDF_D_7,
			     PAD_CTL_DSE_HIGH | PAD_CTL_PKE),
	};

	imx_iomux_v3_setup_multiple_pads(nand_pads, ARRAY_SIZE(nand_pads));
}

static void m53_set_clock(void)
{
	int ret;
	const u32 ref_clk = MXC_HCLK;
	const u32 dramclk = 400;
	u32 cpuclk;

	gpio_request(IMX_GPIO_NR(4, 0), "CPUCLK");

	imx_iomux_v3_setup_pad(NEW_PAD_CTRL(MX53_PAD_GPIO_10__GPIO4_0,
					    PAD_CTL_DSE_HIGH | PAD_CTL_PKE));
	gpio_direction_input(IMX_GPIO_NR(4, 0));

	/* GPIO10 selects modules' CPU speed, 1 = 1200MHz ; 0 = 800MHz */
	cpuclk = gpio_get_value(IMX_GPIO_NR(4, 0)) ? 1200 : 800;

	ret = mxc_set_clock(ref_clk, cpuclk, MXC_ARM_CLK);
	if (ret)
		printf("CPU:   Switch CPU clock to %dMHz failed\n", cpuclk);

	ret = mxc_set_clock(ref_clk, dramclk, MXC_PERIPH_CLK);
	if (ret) {
		printf("CPU:   Switch peripheral clock to %dMHz failed\n",
		       dramclk);
	}

	ret = mxc_set_clock(ref_clk, dramclk, MXC_DDR_CLK);
	if (ret)
		printf("CPU:   Switch DDR clock to %dMHz failed\n", dramclk);
}

static void m53_set_nand(void)
{
	u32 i;

	/* NAND flash is muxed on ATA pins */
	setbits_le32(M4IF_BASE_ADDR + 0xc, M4IF_GENP_WEIM_MM_MASK);

	/* Wait for Grant/Ack sequence (see EIM_CSnGCR2:MUX16_BYP_GRANT) */
	for (i = 0x4; i < 0x94; i += 0x18) {
		clrbits_le32(WEIM_BASE_ADDR + i,
			     WEIM_GCR2_MUX16_BYP_GRANT_MASK);
	}

	mxc_set_clock(0, 33, MXC_NFC_CLK);
	enable_nfc_clk(1);
}

int board_early_init_f(void)
{
	setup_iomux_uart();
	setup_iomux_fec();
	setup_iomux_i2c();
	setup_iomux_nand();
	setup_iomux_video();

	m53_set_clock();

	mxc_set_sata_internal_clock();

	/* NAND clock @ 33MHz */
	m53_set_nand();

	return 0;
}

int board_init(void)
{
	gd->bd->bi_boot_params = PHYS_SDRAM_1 + 0x100;

	return 0;
}

int checkboard(void)
{
	puts("Board: Menlosystems M53Menlo\n");

	return 0;
}

/*
 * NAND SPL
 */
#ifdef CONFIG_SPL_BUILD
void spl_board_init(void)
{
	setup_iomux_nand();
	m53_set_clock();
	m53_set_nand();
}

u32 spl_boot_device(void)
{
	return BOOT_DEVICE_NAND;
}
#endif<|MERGE_RESOLUTION|>--- conflicted
+++ resolved
@@ -125,8 +125,6 @@
 	imx_iomux_v3_setup_multiple_pads(fec_pads, ARRAY_SIZE(fec_pads));
 }
 
-<<<<<<< HEAD
-=======
 #ifdef CONFIG_FSL_ESDHC_IMX
 struct fsl_esdhc_cfg esdhc_cfg = {
 	MMC_SDHC1_BASE_ADDR,
@@ -164,8 +162,6 @@
 }
 #endif
 
-#ifdef CONFIG_VIDEO
->>>>>>> 5053da2e
 static void enable_lvds_clock(struct display_info_t const *dev, const u8 hclk)
 {
 	static struct mxc_ccm_reg *mxc_ccm = (struct mxc_ccm_reg *)MXC_CCM_BASE;
