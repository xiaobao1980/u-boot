/*
 * Common LCD routines for supported CPUs
 *
 * (C) Copyright 2001-2002
 * Wolfgang Denk, DENX Software Engineering -- wd@denx.de
 *
 * SPDX-License-Identifier:	GPL-2.0+
 */

/************************************************************************/
/* ** HEADER FILES							*/
/************************************************************************/

/* #define DEBUG */

#include <config.h>
#include <common.h>
#include <command.h>
#include <stdarg.h>
#include <search.h>
#include <env_callback.h>
#include <linux/types.h>
#include <stdio_dev.h>
#if defined(CONFIG_POST)
#include <post.h>
#endif
#include <lcd.h>
#include <watchdog.h>
#include <asm/unaligned.h>
#include <splash.h>
#include <asm/io.h>
#include <asm/unaligned.h>

#if defined(CONFIG_CPU_PXA25X) || defined(CONFIG_CPU_PXA27X) || \
	defined(CONFIG_CPU_MONAHANS)
#define CONFIG_CPU_PXA
#include <asm/byteorder.h>
#endif

#if defined(CONFIG_MPC823)
#include <lcdvideo.h>
#endif

#if defined(CONFIG_ATMEL_LCD)
#include <atmel_lcdc.h>
#endif

#if defined(CONFIG_LCD_DT_SIMPLEFB)
#include <libfdt.h>
#endif

/************************************************************************/
/* ** FONT DATA								*/
/************************************************************************/
#ifndef CONFIG_LCD_CONSOLE_DISABLE
#include <video_font.h>		/* Get font data, width and height	*/
#endif /* CONFIG_LCD_CONSOLE_DISABLE */

/************************************************************************/
/* ** LOGO DATA								*/
/************************************************************************/
#ifdef CONFIG_LCD_LOGO
# include <bmp_logo.h>		/* Get logo data, width and height	*/
# include <bmp_logo_data.h>
# if (CONSOLE_COLOR_WHITE >= BMP_LOGO_OFFSET) && (LCD_BPP != LCD_COLOR16)
#  error Default Color Map overlaps with Logo Color Map
# endif
#endif

#ifdef CONFIG_SANDBOX
#include <asm/sdl.h>
#endif

#ifndef CONFIG_LCD_ALIGNMENT
#define CONFIG_LCD_ALIGNMENT PAGE_SIZE
#endif

/* By default we scroll by a single line */
#ifndef CONFIG_CONSOLE_SCROLL_LINES
#define CONFIG_CONSOLE_SCROLL_LINES 1
#endif

/************************************************************************/
/* ** CONSOLE DEFINITIONS & FUNCTIONS					*/
/************************************************************************/
#ifndef CONFIG_LCD_CONSOLE_DISABLE
#if defined(CONFIG_LCD_LOGO) && !defined(CONFIG_LCD_INFO_BELOW_LOGO)
# define CONSOLE_ROWS		((panel_info.vl_row-BMP_LOGO_HEIGHT) \
					/ VIDEO_FONT_HEIGHT)
#else
# define CONSOLE_ROWS		(panel_info.vl_row / VIDEO_FONT_HEIGHT)
#endif

#define CONSOLE_COLS		(panel_info.vl_col / VIDEO_FONT_WIDTH)
#define CONSOLE_ROW_SIZE	(VIDEO_FONT_HEIGHT * lcd_line_length)
#define CONSOLE_ROW_FIRST	lcd_console_address
#define CONSOLE_ROW_SECOND	(lcd_console_address + CONSOLE_ROW_SIZE)
#define CONSOLE_ROW_LAST	(lcd_console_address + CONSOLE_SIZE \
					- CONSOLE_ROW_SIZE)
#define CONSOLE_SIZE		(CONSOLE_ROW_SIZE * CONSOLE_ROWS)
#define CONSOLE_SCROLL_SIZE	(CONSOLE_SIZE - CONSOLE_ROW_SIZE)
#endif /* CONFIG_LCD_CONSOLE_DISABLE */

#if LCD_BPP == LCD_MONOCHROME
# define COLOR_MASK(c)		((c)	  | (c) << 1 | (c) << 2 | (c) << 3 | \
				 (c) << 4 | (c) << 5 | (c) << 6 | (c) << 7)
#elif (LCD_BPP == LCD_COLOR8) || (LCD_BPP == LCD_COLOR16) || \
	(LCD_BPP == LCD_COLOR32)
# define COLOR_MASK(c)		(c)
#else
# error Unsupported LCD BPP.
#endif

DECLARE_GLOBAL_DATA_PTR;

#ifndef CONFIG_LCD_CONSOLE_DISABLE
static void lcd_drawchars(ushort x, ushort y, uchar *str, int count);
static inline void lcd_putc_xy(ushort x, ushort y, uchar  c);
#endif /* CONFIG_LCD_CONSOLE_DISABLE */

static int lcd_init(void *lcdbase);

static void *lcd_logo(void);

static void lcd_setfgcolor(int color);
static void lcd_setbgcolor(int color);

static int lcd_color_fg;
static int lcd_color_bg;
int lcd_line_length;

char lcd_is_enabled = 0;
#ifdef CONFIG_ROCKCHIP
char lcd_show_logo = 0;
#endif

#ifndef CONFIG_LCD_CONSOLE_DISABLE
static short console_col;
static short console_row;
#endif /* CONFIG_LCD_CONSOLE_DISABLE */

static void *lcd_console_address;
static void *lcd_base;			/* Start of framebuffer memory	*/

static char lcd_flush_dcache;	/* 1 to flush dcache after each lcd update */

/************************************************************************/

/* Flush LCD activity to the caches */
void lcd_sync(void)
{
	/*
	 * flush_dcache_range() is declared in common.h but it seems that some
	 * architectures do not actually implement it. Is there a way to find
	 * out whether it exists? For now, ARM is safe.
	 */
#if defined(CONFIG_ARM) && !defined(CONFIG_SYS_DCACHE_OFF)
	int line_length;

	if (lcd_flush_dcache)
		flush_dcache_range((u32)lcd_base,
			(u32)(lcd_base + lcd_get_size(&line_length)));
#elif defined(CONFIG_SANDBOX) && defined(CONFIG_VIDEO_SANDBOX_SDL)
	static ulong last_sync;

	if (get_timer(last_sync) > 10) {
		sandbox_sdl_sync(lcd_base);
		last_sync = get_timer(0);
	}
#endif
}

void lcd_set_flush_dcache(int flush)
{
	lcd_flush_dcache = (flush != 0);
}

#ifndef CONFIG_LCD_CONSOLE_DISABLE
/*----------------------------------------------------------------------*/

static void console_scrollup(void)
{
	const int rows = CONFIG_CONSOLE_SCROLL_LINES;

	/* Copy up rows ignoring those that will be overwritten */
	memcpy(CONSOLE_ROW_FIRST,
	       lcd_console_address + CONSOLE_ROW_SIZE * rows,
	       CONSOLE_SIZE - CONSOLE_ROW_SIZE * rows);

	/* Clear the last rows */
#if (LCD_BPP != LCD_COLOR32)
	memset(lcd_console_address + CONSOLE_SIZE - CONSOLE_ROW_SIZE * rows,
		COLOR_MASK(lcd_color_bg),
		CONSOLE_ROW_SIZE * rows);
#else
	u32 *ppix = lcd_console_address +
		    CONSOLE_SIZE - CONSOLE_ROW_SIZE * rows;
	u32 i;
	for (i = 0;
	    i < (CONSOLE_ROW_SIZE * rows) / NBYTES(panel_info.vl_bpix);
	    i++) {
		*ppix++ = COLOR_MASK(lcd_color_bg);
	}
#endif
	lcd_sync();
	console_row -= rows;
}

/*----------------------------------------------------------------------*/

static inline void console_back(void)
{
	if (--console_col < 0) {
		console_col = CONSOLE_COLS-1 ;
		if (--console_row < 0)
			console_row = 0;
	}

	lcd_putc_xy(console_col * VIDEO_FONT_WIDTH,
		console_row * VIDEO_FONT_HEIGHT, ' ');
}

/*----------------------------------------------------------------------*/

static inline void console_newline(void)
{
	console_col = 0;

	/* Check if we need to scroll the terminal */
	if (++console_row >= CONSOLE_ROWS)
		console_scrollup();
	else
		lcd_sync();
}

/*----------------------------------------------------------------------*/

static void lcd_stub_putc(struct stdio_dev *dev, const char c)
{
	lcd_putc(c);
}

void lcd_putc(const char c)
{
	if (!lcd_is_enabled) {
		serial_putc(c);

		return;
	}

	switch (c) {
	case '\r':
		console_col = 0;

		return;
	case '\n':
		console_newline();

		return;
	case '\t':	/* Tab (8 chars alignment) */
		console_col +=  8;
		console_col &= ~7;

		if (console_col >= CONSOLE_COLS)
			console_newline();

		return;
	case '\b':
		console_back();

		return;
	default:
		lcd_putc_xy(console_col * VIDEO_FONT_WIDTH,
			console_row * VIDEO_FONT_HEIGHT, c);
		if (++console_col >= CONSOLE_COLS)
			console_newline();
	}
}

/*----------------------------------------------------------------------*/

static void lcd_stub_puts(struct stdio_dev *dev, const char *s)
{
	lcd_puts(s);
}

void lcd_puts(const char *s)
{
	if (!lcd_is_enabled) {
		serial_puts(s);

		return;
	}

	while (*s)
		lcd_putc(*s++);

	lcd_sync();
}

/*----------------------------------------------------------------------*/

void lcd_printf(const char *fmt, ...)
{
	va_list args;
	char buf[CONFIG_SYS_PBSIZE];

	va_start(args, fmt);
	vsprintf(buf, fmt, args);
	va_end(args);

	lcd_puts(buf);
}

/************************************************************************/
/* ** Low-Level Graphics Routines					*/
/************************************************************************/

static void lcd_drawchars(ushort x, ushort y, uchar *str, int count)
{
	uchar *dest;
	ushort row;

#if defined(CONFIG_LCD_LOGO) && !defined(CONFIG_LCD_INFO_BELOW_LOGO)
	y += BMP_LOGO_HEIGHT;
#endif

#if LCD_BPP == LCD_MONOCHROME
	ushort off  = x * (1 << LCD_BPP) % 8;
#endif

	dest = (uchar *)(lcd_base + y * lcd_line_length + x * NBITS(LCD_BPP)/8);

	for (row = 0; row < VIDEO_FONT_HEIGHT; ++row, dest += lcd_line_length) {
		uchar *s = str;
		int i;
#if LCD_BPP == LCD_COLOR16
		ushort *d = (ushort *)dest;
#elif LCD_BPP == LCD_COLOR32
		u32 *d = (u32 *)dest;
#else
		uchar *d = dest;
#endif

#if LCD_BPP == LCD_MONOCHROME
		uchar rest = *d & -(1 << (8 - off));
		uchar sym;
#endif
		for (i = 0; i < count; ++i) {
			uchar c, bits;

			c = *s++;
			bits = video_fontdata[c * VIDEO_FONT_HEIGHT + row];

#if LCD_BPP == LCD_MONOCHROME
			sym  = (COLOR_MASK(lcd_color_fg) & bits) |
				(COLOR_MASK(lcd_color_bg) & ~bits);

			*d++ = rest | (sym >> off);
			rest = sym << (8-off);
#elif LCD_BPP == LCD_COLOR8
			for (c = 0; c < 8; ++c) {
				*d++ = (bits & 0x80) ?
						lcd_color_fg : lcd_color_bg;
				bits <<= 1;
			}
#elif LCD_BPP == LCD_COLOR16
			for (c = 0; c < 8; ++c) {
				*d++ = (bits & 0x80) ?
						lcd_color_fg : lcd_color_bg;
				bits <<= 1;
			}
#elif LCD_BPP == LCD_COLOR32
			for (c = 0; c < 8; ++c) {
				*d++ = (bits & 0x80) ?
						lcd_color_fg : lcd_color_bg;
				bits <<= 1;
			}
#endif
		}
#if LCD_BPP == LCD_MONOCHROME
		*d  = rest | (*d & ((1 << (8 - off)) - 1));
#endif
	}
}

static inline void lcd_putc_xy(ushort x, ushort y, uchar c)
{
	lcd_drawchars(x, y, &c, 1);
}
#endif /* CONFIG_LCD_CONSOLE_DISABLE */

/************************************************************************/
/**  Small utility to check that you got the colours right		*/
/************************************************************************/
#ifdef LCD_TEST_PATTERN

#define	N_BLK_VERT	2
#define	N_BLK_HOR	3

static int test_colors[N_BLK_HOR * N_BLK_VERT] = {
	CONSOLE_COLOR_RED,	CONSOLE_COLOR_GREEN,	CONSOLE_COLOR_YELLOW,
	CONSOLE_COLOR_BLUE,	CONSOLE_COLOR_MAGENTA,	CONSOLE_COLOR_CYAN,
};

static void test_pattern(void)
{
	ushort v_max  = panel_info.vl_row;
	ushort h_max  = panel_info.vl_col;
	ushort v_step = (v_max + N_BLK_VERT - 1) / N_BLK_VERT;
	ushort h_step = (h_max + N_BLK_HOR  - 1) / N_BLK_HOR;
	ushort v, h;
	uchar *pix = (uchar *)lcd_base;

	printf("[LCD] Test Pattern: %d x %d [%d x %d]\n",
		h_max, v_max, h_step, v_step);

	/* WARNING: Code silently assumes 8bit/pixel */
	for (v = 0; v < v_max; ++v) {
		uchar iy = v / v_step;
		for (h = 0; h < h_max; ++h) {
			uchar ix = N_BLK_HOR * iy + h / h_step;
			*pix++ = test_colors[ix];
		}
	}
}
#endif /* LCD_TEST_PATTERN */


/************************************************************************/
/* ** GENERIC Initialization Routines					*/
/************************************************************************/
/*
 * With most lcd drivers the line length is set up
 * by calculating it from panel_info parameters. Some
 * drivers need to calculate the line length differently,
 * so make the function weak to allow overriding it.
 */
__weak int lcd_get_size(int *line_length)
{
	*line_length = (panel_info.vl_col * NBITS(panel_info.vl_bpix)) / 8;
	return *line_length * panel_info.vl_row;
}

#ifdef CONFIG_ROCKCHIP
void lcd_enable_logo(bool enable)
{
    lcd_show_logo = enable;
    if (lcd_show_logo)
        lcd_clear();
}
#endif

int drv_lcd_init(void)
{
	struct stdio_dev lcddev;
	int rc;

	lcd_base = map_sysmem(gd->fb_base, 0);

	lcd_init(lcd_base);		/* LCD initialization */

	/* Device initialization */
	memset(&lcddev, 0, sizeof(lcddev));

	strcpy(lcddev.name, "lcd");
	lcddev.ext   = 0;			/* No extensions */
#ifndef CONFIG_LCD_CONSOLE_DISABLE
	lcddev.flags = DEV_FLAGS_OUTPUT;	/* Output only */
<<<<<<< HEAD
	lcddev.putc  = lcd_putc;		/* 'putc' function */
	lcddev.puts  = lcd_puts;		/* 'puts' function */
#endif /* CONFIG_LCD_CONSOLE_DISABLE */
=======
	lcddev.putc  = lcd_stub_putc;		/* 'putc' function */
	lcddev.puts  = lcd_stub_puts;		/* 'puts' function */
>>>>>>> be9f643a

	rc = stdio_register(&lcddev);

	return (rc == 0) ? 1 : rc;
}

/*----------------------------------------------------------------------*/
void lcd_clear(void)
{
#if LCD_BPP == LCD_MONOCHROME
	/* Setting the palette */
	lcd_initcolregs();

#elif LCD_BPP == LCD_COLOR8
	/* Setting the palette */
	lcd_setcolreg(CONSOLE_COLOR_BLACK, 0, 0, 0);
	lcd_setcolreg(CONSOLE_COLOR_RED, 0xFF, 0, 0);
	lcd_setcolreg(CONSOLE_COLOR_GREEN, 0, 0xFF, 0);
	lcd_setcolreg(CONSOLE_COLOR_YELLOW, 0xFF, 0xFF, 0);
	lcd_setcolreg(CONSOLE_COLOR_BLUE, 0, 0, 0xFF);
	lcd_setcolreg(CONSOLE_COLOR_MAGENTA, 0xFF, 0, 0xFF);
	lcd_setcolreg(CONSOLE_COLOR_CYAN, 0, 0xFF, 0xFF);
	lcd_setcolreg(CONSOLE_COLOR_GREY, 0xAA, 0xAA, 0xAA);
	lcd_setcolreg(CONSOLE_COLOR_WHITE, 0xFF, 0xFF, 0xFF);
#endif

#ifndef CONFIG_SYS_WHITE_ON_BLACK
	lcd_setfgcolor(CONSOLE_COLOR_BLACK);
	lcd_setbgcolor(CONSOLE_COLOR_WHITE);
#else
	lcd_setfgcolor(CONSOLE_COLOR_WHITE);
	lcd_setbgcolor(CONSOLE_COLOR_BLACK);
#endif	/* CONFIG_SYS_WHITE_ON_BLACK */

#ifdef	LCD_TEST_PATTERN
	test_pattern();
#else
	/* set framebuffer to background color */
#if (LCD_BPP != LCD_COLOR32)
	memset((char *)lcd_base,
		COLOR_MASK(lcd_color_bg),
		lcd_line_length * panel_info.vl_row);
#else
	u32 *ppix = lcd_base;
	u32 i;
	for (i = 0;
	   i < (lcd_line_length * panel_info.vl_row)/NBYTES(panel_info.vl_bpix);
	   i++) {
		*ppix++ = COLOR_MASK(lcd_color_bg);
	}
#endif
#endif
	/* Paint the logo and retrieve LCD base address */

#ifndef CONFIG_ROCKCHIP
	debug("[LCD] Drawing the logo...\n");
	lcd_console_address = lcd_logo();
#else
    if (lcd_show_logo)
    {
        debug("[LCD] Drawing the logo...\n");
	    lcd_console_address = lcd_logo();
    }
#endif

#ifndef CONFIG_LCD_CONSOLE_DISABLE
	console_col = 0;
	console_row = 0;
#endif /* CONFIG_LCD_CONSOLE_DISABLE */
	lcd_sync();
}

static int do_lcd_clear(cmd_tbl_t *cmdtp, int flag, int argc,
			char *const argv[])
{
	lcd_clear();
	return 0;
}

U_BOOT_CMD(
	cls,	1,	1,	do_lcd_clear,
	"clear screen",
	""
);

/*----------------------------------------------------------------------*/

static int lcd_init(void *lcdbase)
{
	/* Initialize the lcd controller */
	debug("[LCD] Initializing LCD frambuffer at %p\n", lcdbase);

	lcd_ctrl_init(lcdbase);

	/*
	 * lcd_ctrl_init() of some drivers (i.e. bcm2835 on rpi_b) ignores
	 * the 'lcdbase' argument and uses custom lcd base address
	 * by setting up gd->fb_base. Check for this condition and fixup
	 * 'lcd_base' address.
	 */
	if (map_to_sysmem(lcdbase) != gd->fb_base)
		lcd_base = map_sysmem(gd->fb_base, 0);

	debug("[LCD] Using LCD frambuffer at %p\n", lcd_base);

	lcd_get_size(&lcd_line_length);
	lcd_is_enabled = 1;
	lcd_clear();
	lcd_enable();

#ifndef CONFIG_LCD_CONSOLE_DISABLE
	/* Initialize the console */
	console_col = 0;
#ifdef CONFIG_LCD_INFO_BELOW_LOGO
	console_row = 7 + BMP_LOGO_HEIGHT / VIDEO_FONT_HEIGHT;
#else
	console_row = 1;	/* leave 1 blank line below logo */
#endif
#endif /* CONFIG_LCD_CONSOLE_DISABLE */

	return 0;
}


/************************************************************************/
/* ** ROM capable initialization part - needed to reserve FB memory	*/
/************************************************************************/
/*
 * This is called early in the system initialization to grab memory
 * for the LCD controller.
 * Returns new address for monitor, after reserving LCD buffer memory
 *
 * Note that this is running from ROM, so no write access to global data.
 */
ulong lcd_setmem(ulong addr)
{
	ulong size;
	int line_length;

	debug("LCD panel info: %d x %d, %d bit/pix\n", panel_info.vl_col,
		panel_info.vl_row, NBITS(panel_info.vl_bpix));

	size = lcd_get_size(&line_length);

	/* Round up to nearest full page, or MMU section if defined */
	size = ALIGN(size, CONFIG_LCD_ALIGNMENT);
	addr = ALIGN(addr - CONFIG_LCD_ALIGNMENT + 1, CONFIG_LCD_ALIGNMENT);

	/* Allocate pages for the frame buffer. */
	addr -= size;

	debug("Reserving %ldk for LCD Framebuffer at: %08lx\n",
	      size >> 10, addr);

	return addr;
}

/*----------------------------------------------------------------------*/

static void lcd_setfgcolor(int color)
{
	lcd_color_fg = color;
}

/*----------------------------------------------------------------------*/

static void lcd_setbgcolor(int color)
{
	lcd_color_bg = color;
}

/************************************************************************/
/* ** Chipset depending Bitmap / Logo stuff...                          */
/************************************************************************/
static inline ushort *configuration_get_cmap(void)
{
#if defined CONFIG_CPU_PXA
	struct pxafb_info *fbi = &panel_info.pxa;
	return (ushort *)fbi->palette;
#elif defined(CONFIG_MPC823)
	immap_t *immr = (immap_t *) CONFIG_SYS_IMMR;
	cpm8xx_t *cp = &(immr->im_cpm);
	return (ushort *)&(cp->lcd_cmap[255 * sizeof(ushort)]);
#elif defined(CONFIG_ATMEL_LCD)
	return (ushort *)(panel_info.mmio + ATMEL_LCDC_LUT(0));
#elif !defined(CONFIG_ATMEL_HLCD) && !defined(CONFIG_EXYNOS_FB) && !defined(CONFIG_RK_FB)
	return panel_info.cmap;
#elif defined(CONFIG_LCD_LOGO)
	return bmp_logo_palette;
#else
	return NULL;
#endif
}

#if defined(CONFIG_RK_FB)
#include <resource.h>
int rk_bitmap_from_resource(unsigned short* fb) 
{
	const char* file_path = "logo.bmp";
	return show_resource_image(file_path) ? 0 : -1;
}
#endif

#if defined(CONFIG_LCD_LOGO)

void bitmap_plot(int x, int y)
{
#ifdef CONFIG_ATMEL_LCD
	uint *cmap = (uint *)bmp_logo_palette;
#else
	ushort *cmap = (ushort *)bmp_logo_palette;
#endif
	ushort i, j;
	uchar *bmap;
	uchar *fb;
	ushort *fb16;
#if defined(CONFIG_MPC823)
	immap_t *immr = (immap_t *) CONFIG_SYS_IMMR;
	cpm8xx_t *cp = &(immr->im_cpm);
#endif
	unsigned bpix = NBITS(panel_info.vl_bpix);

	debug("Logo: width %d  height %d  colors %d  cmap %d\n",
		BMP_LOGO_WIDTH, BMP_LOGO_HEIGHT, BMP_LOGO_COLORS,
		ARRAY_SIZE(bmp_logo_palette));

	bmap = &bmp_logo_bitmap[0];
#ifdef CONFIG_RK_FB
	fb = (uchar *)(lcd_base);
    if(!rk_bitmap_from_resource((unsigned short*)fb))
        return;
#else
	fb   = (uchar *)(lcd_base + y * lcd_line_length + x * bpix / 8);
#endif

#ifdef CONFIG_RK_FB
{
#if (defined CONFIG_COMPRESS_LOGO_RLE8) || (defined CONFIG_COMPRESS_LOGO_RLE16)
    unsigned n, index;
    index = 0;
    for(i=0; i<(sizeof(bmp_logo_rle)/sizeof(bmp_logo_rle[0]) - 1);)
    {
        n = bmp_logo_rle[i++];
        memset(bmap + index, (uint8_t)bmp_logo_rle[i++], n);
        index += n;
    }
#endif
}
#endif /* rockchip fb */

	if (bpix < 12) {
		/* Leave room for default color map
		 * default case: generic system with no cmap (most likely 16bpp)
		 * cmap was set to the source palette, so no change is done.
		 * This avoids even more ifdefs in the next stanza
		 */
#if defined(CONFIG_MPC823)
		cmap = (ushort *) &(cp->lcd_cmap[BMP_LOGO_OFFSET * sizeof(ushort)]);
#elif defined(CONFIG_ATMEL_LCD)
		cmap = (uint *)configuration_get_cmap();
#else
		cmap = configuration_get_cmap();
#endif

		WATCHDOG_RESET();

		/* Set color map */
		for (i = 0; i < ARRAY_SIZE(bmp_logo_palette); ++i) {
			ushort colreg = bmp_logo_palette[i];
#ifdef CONFIG_ATMEL_LCD
			uint lut_entry;
#ifdef CONFIG_ATMEL_LCD_BGR555
			lut_entry = ((colreg & 0x000F) << 11) |
					((colreg & 0x00F0) <<  2) |
					((colreg & 0x0F00) >>  7);
#else /* CONFIG_ATMEL_LCD_RGB565 */
			lut_entry = ((colreg & 0x000F) << 1) |
					((colreg & 0x00F0) << 3) |
					((colreg & 0x0F00) << 4);
#endif
			*(cmap + BMP_LOGO_OFFSET) = lut_entry;
			cmap++;
#else /* !CONFIG_ATMEL_LCD */
#ifdef  CONFIG_SYS_INVERT_COLORS
			*cmap++ = 0xffff - colreg;
#else
			*cmap++ = colreg;
#endif
#endif /* CONFIG_ATMEL_LCD */
		}

		WATCHDOG_RESET();

#ifdef CONFIG_RK_FB
		memcpy(fb, bmap, BMP_LOGO_WIDTH*BMP_LOGO_HEIGHT);
#else
		for (i = 0; i < BMP_LOGO_HEIGHT; ++i) {
			memcpy(fb, bmap, BMP_LOGO_WIDTH);
			bmap += BMP_LOGO_WIDTH;
			fb += panel_info.vl_col;
		}
#endif
	}
	else { /* true color mode */
		u16 col16;
		fb16 = (ushort *)fb;
		for (i = 0; i < BMP_LOGO_HEIGHT; ++i) {
			for (j = 0; j < BMP_LOGO_WIDTH; j++) {
				col16 = bmp_logo_palette[(bmap[j]-16)];
				fb16[j] =
					((col16 & 0x000F) << 1) |
					((col16 & 0x00F0) << 3) |
					((col16 & 0x0F00) << 4);
				}
			bmap += BMP_LOGO_WIDTH;
#ifdef CONFIG_RK_FB
			fb16 += BMP_LOGO_WIDTH;
#else
			fb16 += panel_info.vl_col;
#endif
		}
	}

	WATCHDOG_RESET();
#if defined(CONFIG_RK_FB)
	{
		struct fb_dsp_info fb_info;
		fb_info.xpos = x;
		fb_info.ypos = y;
		fb_info.xact = BMP_LOGO_WIDTH;
		fb_info.yact = BMP_LOGO_HEIGHT;
		fb_info.xsize = fb_info.xact;
		fb_info.ysize = fb_info.yact;
		fb_info.xvir = fb_info.xact;
		fb_info.layer_id = WIN0;
		fb_info.format = RGB565;
		fb_info.yaddr = (int)lcd_base;
		lcd_pandispaly(&fb_info);
	}
#endif

	lcd_sync();
}
#else
static inline void bitmap_plot(int x, int y) {}
#endif /* CONFIG_LCD_LOGO */

/*----------------------------------------------------------------------*/
#if defined(CONFIG_CMD_BMP) || defined(CONFIG_SPLASH_SCREEN)
/*
 * Display the BMP file located at address bmp_image.
 * Only uncompressed.
 */

#ifdef CONFIG_SPLASH_SCREEN_ALIGN
#define BMP_ALIGN_CENTER	0x7FFF

static void splash_align_axis(int *axis, unsigned long panel_size,
					unsigned long picture_size)
{
	unsigned long panel_picture_delta = panel_size - picture_size;
	unsigned long axis_alignment;

	if (*axis == BMP_ALIGN_CENTER)
		axis_alignment = panel_picture_delta / 2;
	else if (*axis < 0)
		axis_alignment = panel_picture_delta + *axis + 1;
	else
		return;

	*axis = max(0, axis_alignment);
}
#endif


#ifdef CONFIG_LCD_BMP_RLE8

#define BMP_RLE8_ESCAPE		0
#define BMP_RLE8_EOL		0
#define BMP_RLE8_EOBMP		1
#define BMP_RLE8_DELTA		2

static void draw_unencoded_bitmap(ushort **fbp, uchar *bmap, ushort *cmap,
				  int cnt)
{
	while (cnt > 0) {
		*(*fbp)++ = cmap[*bmap++];
		cnt--;
	}
}

static void draw_encoded_bitmap(ushort **fbp, ushort c, int cnt)
{
	ushort *fb = *fbp;
	int cnt_8copy = cnt >> 3;

	cnt -= cnt_8copy << 3;
	while (cnt_8copy > 0) {
		*fb++ = c;
		*fb++ = c;
		*fb++ = c;
		*fb++ = c;
		*fb++ = c;
		*fb++ = c;
		*fb++ = c;
		*fb++ = c;
		cnt_8copy--;
	}
	while (cnt > 0) {
		*fb++ = c;
		cnt--;
	}
	*fbp = fb;
}

/*
 * Do not call this function directly, must be called from lcd_display_bitmap.
 */
static void lcd_display_rle8_bitmap(bmp_image_t *bmp, ushort *cmap, uchar *fb,
				    int x_off, int y_off)
{
	uchar *bmap;
	ulong width, height;
	ulong cnt, runlen;
	int x, y;
	int decode = 1;

	width = get_unaligned_le32(&bmp->header.width);
	height = get_unaligned_le32(&bmp->header.height);
	bmap = (uchar *)bmp + get_unaligned_le32(&bmp->header.data_offset);

	x = 0;
	y = height - 1;

	while (decode) {
		if (bmap[0] == BMP_RLE8_ESCAPE) {
			switch (bmap[1]) {
			case BMP_RLE8_EOL:
				/* end of line */
				bmap += 2;
				x = 0;
				y--;
				/* 16bpix, 2-byte per pixel, width should *2 */
				fb -= (width * 2 + lcd_line_length);
				break;
			case BMP_RLE8_EOBMP:
				/* end of bitmap */
				decode = 0;
				break;
			case BMP_RLE8_DELTA:
				/* delta run */
				x += bmap[2];
				y -= bmap[3];
				/* 16bpix, 2-byte per pixel, x should *2 */
				fb = (uchar *) (lcd_base + (y + y_off - 1)
					* lcd_line_length + (x + x_off) * 2);
				bmap += 4;
				break;
			default:
				/* unencoded run */
				runlen = bmap[1];
				bmap += 2;
				if (y < height) {
					if (x < width) {
						if (x + runlen > width)
							cnt = width - x;
						else
							cnt = runlen;
						draw_unencoded_bitmap(
							(ushort **)&fb,
							bmap, cmap, cnt);
					}
					x += runlen;
				}
				bmap += runlen;
				if (runlen & 1)
					bmap++;
			}
		} else {
			/* encoded run */
			if (y < height) {
				runlen = bmap[0];
				if (x < width) {
					/* aggregate the same code */
					while (bmap[0] == 0xff &&
					       bmap[2] != BMP_RLE8_ESCAPE &&
					       bmap[1] == bmap[3]) {
						runlen += bmap[2];
						bmap += 2;
					}
					if (x + runlen > width)
						cnt = width - x;
					else
						cnt = runlen;
					draw_encoded_bitmap((ushort **)&fb,
						cmap[bmap[1]], cnt);
				}
				x += runlen;
			}
			bmap += 2;
		}
	}
}
#endif

#if defined(CONFIG_MPC823) || defined(CONFIG_MCC200)
#define FB_PUT_BYTE(fb, from) *(fb)++ = (255 - *(from)++)
#else
#define FB_PUT_BYTE(fb, from) *(fb)++ = *(from)++
#endif

#if defined(CONFIG_BMP_16BPP)
#if defined(CONFIG_ATMEL_LCD_BGR555)
static inline void fb_put_word(uchar **fb, uchar **from)
{
	*(*fb)++ = (((*from)[0] & 0x1f) << 2) | ((*from)[1] & 0x03);
	*(*fb)++ = ((*from)[0] & 0xe0) | (((*from)[1] & 0x7c) >> 2);
	*from += 2;
}
#else
static inline void fb_put_word(uchar **fb, uchar **from)
{
	*(*fb)++ = *(*from)++;
	*(*fb)++ = *(*from)++;
}
#endif
#endif /* CONFIG_BMP_16BPP */

#ifdef CONFIG_ROCKCHIP
int lcd_display_bitmap_center(ulong bmp_image)
{
    bmp_image_t *bmp=(bmp_image_t *)bmp_image;
    unsigned long width, height;

    if (!bmp || !(bmp->header.signature[0] == 'B' &&
        bmp->header.signature[1] == 'M')) {
        printf("Error: no valid bmp image at %lx, sign:%c %c\n",
				bmp_image, bmp->header.signature[0], bmp->header.signature[1]);                                       

        return 1;
    }

    width = le32_to_cpu(bmp->header.width);
    height = le32_to_cpu(bmp->header.height);

    return lcd_display_bitmap(bmp_image, (panel_info.vl_col - width)/2,
			(panel_info.vl_row - height)/2);
}
#endif

int lcd_display_bitmap(ulong bmp_image, int x, int y)
{
#if !defined(CONFIG_MCC200)
    
#ifndef CONFIG_RK_FB
	ushort *cmap =   configuration_get_cmap();

#else
	ushort tmpmap[256];  /* sizeof(ushort) * 256 */
	ushort *cmap = tmpmap;
	struct fb_dsp_info fb_info;
#endif
#endif
	ushort *cmap_base = NULL;
	ushort i, j;
	uchar *fb;
	bmp_image_t *bmp = (bmp_image_t *)map_sysmem(bmp_image, 0);
	uchar *bmap;
	ushort padded_width;
	unsigned long width, height, byte_width;
	unsigned long pwidth = panel_info.vl_col;
	unsigned colors, bpix, bmp_bpix;
	if (!bmp || !(bmp->header.signature[0] == 'B' &&
		bmp->header.signature[1] == 'M')) {
		printf("Error: no valid bmp image at %lx, sign:%s\n", bmp_image, bmp->header.signature);

		return 1;
	}

	width = get_unaligned_le32(&bmp->header.width);
	height = get_unaligned_le32(&bmp->header.height);
	bmp_bpix = get_unaligned_le16(&bmp->header.bit_count);

	colors = 1 << bmp_bpix;

	bpix = NBITS(panel_info.vl_bpix);

	if (bpix != 1 && bpix != 8 && bpix != 16 && bpix != 32) {
		printf ("Error: %d bit/pixel mode, but BMP has %d bit/pixel\n",
			bpix, bmp_bpix);

		return 1;
	}

	/*
	 * We support displaying 8bpp BMPs on 16bpp LCDs
	 * and displaying 24bpp BMPs on 32bpp LCDs
	 * */
	if (bpix != bmp_bpix &&
	    !(bmp_bpix == 8 && bpix == 16) &&
	    !(bmp_bpix == 24 && bpix == 32)) {
		printf ("Error: %d bit/pixel mode, but BMP has %d bit/pixel\n",
			bpix, get_unaligned_le16(&bmp->header.bit_count));
		return 1;
	}

	debug("Display-bmp: %d x %d  with %d colors\n",
		(int)width, (int)height, (int)colors);


#if !defined(CONFIG_MCC200)
	/* MCC200 LCD doesn't need CMAP, supports 1bpp b&w only */
	if (bmp_bpix == 8) {
		cmap_base = cmap;

		/* Set color map */
		for (i = 0; i < colors; ++i) {
			bmp_color_table_entry_t cte = bmp->color_table[i];
#if !defined(CONFIG_ATMEL_LCD)
			ushort colreg =
				( ((cte.red)   << 8) & 0xf800) |
				( ((cte.green) << 3) & 0x07e0) |
				( ((cte.blue)  >> 3) & 0x001f) ;
#ifdef CONFIG_SYS_INVERT_COLORS
			*cmap = 0xffff - colreg;
#else
			*cmap = colreg;
#endif
#if defined(CONFIG_MPC823)
			cmap--;
#else
			cmap++;
#endif
#else /* CONFIG_ATMEL_LCD */
			lcd_setcolreg(i, cte.red, cte.green, cte.blue);
#endif
		}
	}
#endif
	/*
	 *  BMP format for Monochrome assumes that the state of a
	 * pixel is described on a per Bit basis, not per Byte.
	 *  So, in case of Monochrome BMP we should align widths
	 * on a byte boundary and convert them from Bit to Byte
	 * units.
	 *  Probably, PXA250 and MPC823 process 1bpp BMP images in
	 * their own ways, so make the converting to be MCC200
	 * specific.
	 */
#if defined(CONFIG_MCC200)
	if (bpix == 1) {
		width = ((width + 7) & ~7) >> 3;
		x     = ((x + 7) & ~7) >> 3;
		pwidth= ((pwidth + 7) & ~7) >> 3;
	}
#endif

	padded_width = (width & 0x3 ? (width & ~0x3) + 4 : width);

#ifdef CONFIG_SPLASH_SCREEN_ALIGN
	splash_align_axis(&x, pwidth, width);
	splash_align_axis(&y, panel_info.vl_row, height);
#endif /* CONFIG_SPLASH_SCREEN_ALIGN */

	if ((x + width) > pwidth)
		width = pwidth - x;
	if ((y + height) > panel_info.vl_row)
		height = panel_info.vl_row - y;

  	bmap = (uchar *)bmp + get_unaligned_le32(&bmp->header.data_offset);
#if defined(CONFIG_RK_FB)
	if((int)lcd_base == gd->fb_base)
		lcd_base += width*height*2; 
	else 
		lcd_base = gd->fb_base; 
	lcd_base =  ALIGN((ulong)lcd_base, CONFIG_LCD_ALIGNMENT);

	lcd_line_length = (width * NBITS(panel_info.vl_bpix)) / 8;
	fb = (uchar *) (lcd_base +
			( height - 1) * lcd_line_length);
#else
	fb   = (uchar *)(lcd_base +
		(y + height - 1) * lcd_line_length + x * bpix / 8);
#endif

	switch (bmp_bpix) {
	case 1: /* pass through */
	case 8:
#ifdef CONFIG_LCD_BMP_RLE8
		{
			u32 compression = get_unaligned_le32(&bmp->header.compression);

			if (compression == BMP_BI_RLE8) {
				if (bpix != 16) {
					/* TODO implement render code for bpix != 16 */
					printf("Error: only support 16 bpix");
					return 1;
				}
				lcd_display_rle8_bitmap(bmp, cmap_base, fb, x, y);
				break;
			}
		}
#endif

		if (bpix != 16)
			byte_width = width;
		else
			byte_width = width * 2;

		for (i = 0; i < height; ++i) {
			WATCHDOG_RESET();
			for (j = 0; j < width; j++) {
				if (bpix != 16) {
					FB_PUT_BYTE(fb, bmap);
				} else {
					*(uint16_t *)fb = cmap_base[*(bmap++)];
					fb += sizeof(uint16_t) / sizeof(*fb);
				}
			}
			bmap += (padded_width - width);
			fb -= byte_width + lcd_line_length;
		}
		break;

#if defined(CONFIG_BMP_16BPP)
	case 16:
		for (i = 0; i < height; ++i) {
			WATCHDOG_RESET();
			for (j = 0; j < width; j++)
				fb_put_word(&fb, &bmap);

			bmap += (padded_width - width) * 2;
			fb -= width * 2 + lcd_line_length;
		}
		break;
#endif /* CONFIG_BMP_16BPP */
#if defined(CONFIG_BMP_24BMP)
	case 24:
		for (i = 0; i < height; ++i) {
			for (j = 0; j < width; j++) {
				*(fb++) = *(bmap++);
				*(fb++) = *(bmap++);
				*(fb++) = *(bmap++);
				*(fb++) = 0;
			}
			fb -= lcd_line_length + width * (bpix / 8);
		}
		break;
#endif /* CONFIG_BMP_24BMP */
#if defined(CONFIG_BMP_32BPP)
	case 32:
		for (i = 0; i < height; ++i) {
			for (j = 0; j < width; j++) {
				*(fb++) = *(bmap++);
				*(fb++) = *(bmap++);
				*(fb++) = *(bmap++);
				*(fb++) = *(bmap++);
			}
			fb -= lcd_line_length + width * (bpix / 8);
		}
		break;
#endif /* CONFIG_BMP_32BPP */
	default:
		break;
	};
#if defined(CONFIG_RK_FB)
	fb_info.xpos = x;
	fb_info.ypos = y;
	fb_info.xact = width;
	fb_info.yact = height;
	fb_info.xsize = fb_info.xact;
	fb_info.ysize = fb_info.yact;
	fb_info.xvir = fb_info.xact;
	fb_info.layer_id = WIN0;
	fb_info.format = RGB565;
	fb_info.yaddr = (int)lcd_base;
	lcd_pandispaly(&fb_info);
#endif

	lcd_sync();
	return 0;
}
#endif

static void *lcd_logo(void)
{
#ifdef CONFIG_SPLASH_SCREEN
	char *s;
	ulong addr;
	static int do_splash = 1;

	if (do_splash && (s = getenv("splashimage")) != NULL) {
		int x = 0, y = 0;
		do_splash = 0;

		if (splash_screen_prepare())
			return (void *)lcd_base;

		addr = simple_strtoul (s, NULL, 16);

		splash_get_pos(&x, &y);

		if (bmp_display(addr, x, y) == 0)
			return (void *)lcd_base;
	}
#endif /* CONFIG_SPLASH_SCREEN */

#ifndef CONFIG_ROCKCHIP
	bitmap_plot(0, 0);
#else
	bitmap_plot((panel_info.vl_col - BMP_LOGO_WIDTH)/2, (panel_info.vl_row - BMP_LOGO_HEIGHT)/2);
#endif

#ifndef CONFIG_LCD_CONSOLE_DISABLE
#ifdef CONFIG_LCD_INFO
	console_col = LCD_INFO_X / VIDEO_FONT_WIDTH;
	console_row = LCD_INFO_Y / VIDEO_FONT_HEIGHT;
	lcd_show_board_info();
#endif /* CONFIG_LCD_INFO */
#endif /* CONFIG_LCD_CONSOLE_DISABLE */

#if defined(CONFIG_LCD_LOGO) && !defined(CONFIG_LCD_INFO_BELOW_LOGO)
	return (void *)((ulong)lcd_base + BMP_LOGO_HEIGHT * lcd_line_length);
#else
	return (void *)lcd_base;
#endif /* CONFIG_LCD_LOGO && !defined(CONFIG_LCD_INFO_BELOW_LOGO) */
}

#ifdef CONFIG_SPLASHIMAGE_GUARD
static int on_splashimage(const char *name, const char *value, enum env_op op,
	int flags)
{
	ulong addr;
	int aligned;

	if (op == env_op_delete)
		return 0;

	addr = simple_strtoul(value, NULL, 16);
	/* See README.displaying-bmps */
	aligned = (addr % 4 == 2);
	if (!aligned) {
		printf("Invalid splashimage value. Value must be 16 bit aligned, but not 32 bit aligned\n");
		return -1;
	}

	return 0;
}

U_BOOT_ENV_CALLBACK(splashimage, on_splashimage);
#endif

#ifndef CONFIG_LCD_CONSOLE_DISABLE
void lcd_position_cursor(unsigned col, unsigned row)
{
	console_col = min(col, CONSOLE_COLS - 1);
	console_row = min(row, CONSOLE_ROWS - 1);
}
#endif /* CONFIG_LCD_CONSOLE_DISABLE */

int lcd_get_pixel_width(void)
{
	return panel_info.vl_col;
}

int lcd_get_pixel_height(void)
{
	return panel_info.vl_row;
}

#ifndef CONFIG_LCD_CONSOLE_DISABLE
int lcd_get_screen_rows(void)
{
	return CONSOLE_ROWS;
}

int lcd_get_screen_columns(void)
{
	return CONSOLE_COLS;
}
#endif /* CONFIG_LCD_CONSOLE_DISABLE */

#if defined(CONFIG_LCD_DT_SIMPLEFB)
static int lcd_dt_simplefb_configure_node(void *blob, int off)
{
	u32 stride;
	fdt32_t cells[2];
	int ret;
	static const char format[] =
#if LCD_BPP == LCD_COLOR16
		"r5g6b5";
#else
		"";
#endif

	if (!format[0])
		return -1;

	stride = panel_info.vl_col * 2;

	cells[0] = cpu_to_fdt32(gd->fb_base);
	cells[1] = cpu_to_fdt32(stride * panel_info.vl_row);
	ret = fdt_setprop(blob, off, "reg", cells, sizeof(cells[0]) * 2);
	if (ret < 0)
		return -1;

	cells[0] = cpu_to_fdt32(panel_info.vl_col);
	ret = fdt_setprop(blob, off, "width", cells, sizeof(cells[0]));
	if (ret < 0)
		return -1;

	cells[0] = cpu_to_fdt32(panel_info.vl_row);
	ret = fdt_setprop(blob, off, "height", cells, sizeof(cells[0]));
	if (ret < 0)
		return -1;

	cells[0] = cpu_to_fdt32(stride);
	ret = fdt_setprop(blob, off, "stride", cells, sizeof(cells[0]));
	if (ret < 0)
		return -1;

	ret = fdt_setprop(blob, off, "format", format, strlen(format) + 1);
	if (ret < 0)
		return -1;

	ret = fdt_delprop(blob, off, "status");
	if (ret < 0)
		return -1;

	return 0;
}

int lcd_dt_simplefb_add_node(void *blob)
{
	static const char compat[] = "simple-framebuffer";
	static const char disabled[] = "disabled";
	int off, ret;

	off = fdt_add_subnode(blob, 0, "framebuffer");
	if (off < 0)
		return -1;

	ret = fdt_setprop(blob, off, "status", disabled, sizeof(disabled));
	if (ret < 0)
		return -1;

	ret = fdt_setprop(blob, off, "compatible", compat, sizeof(compat));
	if (ret < 0)
		return -1;

	return lcd_dt_simplefb_configure_node(blob, off);
}

int lcd_dt_simplefb_enable_existing_node(void *blob)
{
	int off;

	off = fdt_node_offset_by_compatible(blob, -1, "simple-framebuffer");
	if (off < 0)
		return -1;

	return lcd_dt_simplefb_configure_node(blob, off);
}
#endif<|MERGE_RESOLUTION|>--- conflicted
+++ resolved
@@ -467,14 +467,9 @@
 	lcddev.ext   = 0;			/* No extensions */
 #ifndef CONFIG_LCD_CONSOLE_DISABLE
 	lcddev.flags = DEV_FLAGS_OUTPUT;	/* Output only */
-<<<<<<< HEAD
-	lcddev.putc  = lcd_putc;		/* 'putc' function */
-	lcddev.puts  = lcd_puts;		/* 'puts' function */
-#endif /* CONFIG_LCD_CONSOLE_DISABLE */
-=======
 	lcddev.putc  = lcd_stub_putc;		/* 'putc' function */
 	lcddev.puts  = lcd_stub_puts;		/* 'puts' function */
->>>>>>> be9f643a
+#endif /* CONFIG_LCD_CONSOLE_DISABLE */
 
 	rc = stdio_register(&lcddev);
 
