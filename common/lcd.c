--- conflicted
+++ resolved
@@ -677,6 +677,8 @@
 	fb   = (uchar *)(lcd_base + y * lcd_line_length + x * bpix / 8);
 #endif
 
+#ifdef CONFIG_RK_FB
+{
 #if (defined CONFIG_COMPRESS_LOGO_RLE8) || (defined CONFIG_COMPRESS_LOGO_RLE16)
     unsigned n, index;
     index = 0;
@@ -687,6 +689,8 @@
         index += n;
     }
 #endif
+}
+#endif /* rockchip fb */
 
 	if (bpix < 12) {
 		/* Leave room for default color map
@@ -1100,9 +1104,7 @@
 	if ((y + height) > panel_info.vl_row)
 		height = panel_info.vl_row - y;
 
-<<<<<<< HEAD
-	bmap = (uchar *) bmp + le32_to_cpu(bmp->header.data_offset);
-    
+  	bmap = (uchar *)bmp + get_unaligned_le32(&bmp->header.data_offset);
 #if defined(CONFIG_RK_FB)
 	if(lcd_base == gd->fb_base)
 		lcd_base += width*height*2; 
@@ -1113,11 +1115,7 @@
 	fb = (uchar *) (lcd_base +
 			( height - 1) * lcd_line_length);
 #else
-	fb   = (uchar *) (lcd_base +
-=======
-	bmap = (uchar *)bmp + get_unaligned_le32(&bmp->header.data_offset);
 	fb   = (uchar *)(lcd_base +
->>>>>>> dda0dbfc
 		(y + height - 1) * lcd_line_length + x * bpix / 8);
 #endif
 
@@ -1125,15 +1123,18 @@
 	case 1: /* pass through */
 	case 8:
 #ifdef CONFIG_LCD_BMP_RLE8
-		u32 compression = get_unaligned_le32(&bmp->header.compression);
-		if (compression == BMP_BI_RLE8) {
-			if (bpix != 16) {
-				/* TODO implement render code for bpix != 16 */
-				printf("Error: only support 16 bpix");
-				return 1;
+		{
+			u32 compression = get_unaligned_le32(&bmp->header.compression);
+
+			if (compression == BMP_BI_RLE8) {
+				if (bpix != 16) {
+					/* TODO implement render code for bpix != 16 */
+					printf("Error: only support 16 bpix");
+					return 1;
+				}
+				lcd_display_rle8_bitmap(bmp, cmap_base, fb, x, y);
+				break;
 			}
-			lcd_display_rle8_bitmap(bmp, cmap_base, fb, x, y);
-			break;
 		}
 #endif
 
