--- conflicted
+++ resolved
@@ -288,30 +288,6 @@
 		return nodeoffset;
 
 	str = getenv("bootargs");
-<<<<<<< HEAD
-	if (str != NULL) {
-		path = fdt_getprop(fdt, nodeoffset, "bootargs", NULL);
-
-#ifndef CONFIG_FDT_REPLACE_CMDLINE
-        if (path != NULL) {
-            char buf[1024*64];//cmdline should not over it
-            snprintf(buf, sizeof(buf), "%s %s", str, path);
-
-			err = fdt_setprop(fdt, nodeoffset,
-				"bootargs", buf, strlen(buf)+1);
-			if (err < 0)
-				printf("WARNING: could not set bootargs %s.\n",
-					fdt_strerror(err));
-        } else
-#endif
-
-		if ((path == NULL) || force) {
-			err = fdt_setprop(fdt, nodeoffset,
-				"bootargs", str, strlen(str)+1);
-			if (err < 0)
-				printf("WARNING: could not set bootargs %s.\n",
-					fdt_strerror(err));
-=======
 	if (str) {
 		err = fdt_setprop(fdt, nodeoffset, "bootargs", str,
 				  strlen(str) + 1);
@@ -319,7 +295,6 @@
 			printf("WARNING: could not set bootargs %s.\n",
 			       fdt_strerror(err));
 			return err;
->>>>>>> be9f643a
 		}
 	}
 
@@ -404,9 +379,6 @@
 	do_fixup_by_compat(fdt, compat, prop, &tmp, 4, create);
 }
 
-<<<<<<< HEAD
-#ifndef CONFIG_ROCKCHIP
-=======
 /*
  * fdt_pack_reg - pack address and size array into the "reg"-suitable stream
  */
@@ -435,7 +407,7 @@
 	return p - (char *)buf;
 }
 
->>>>>>> be9f643a
+#ifndef CONFIG_ROCKCHIP
 #ifdef CONFIG_NR_DRAM_BANKS
 #define MEMORY_BANKS_MAX CONFIG_NR_DRAM_BANKS
 #else
