--- conflicted
+++ resolved
@@ -10,13 +10,7 @@
 obj-y += main.o
 obj-y += command.o
 obj-y += exports.o
-ifndef CONFIG_ROCKCHIP
 obj-y += hash.o
-<<<<<<< HEAD
-endif
-obj-$(CONFIG_SYS_HUSH_PARSER) += hush.o
-ifndef CONFIG_ROCKCHIP
-=======
 ifdef CONFIG_SYS_HUSH_PARSER
 obj-y += cli_hush.o
 endif
@@ -26,7 +20,7 @@
 
 obj-y += cli.o
 obj-y += cli_readline.o
->>>>>>> be9f643a
+ifndef CONFIG_ROCKCHIP
 obj-y += s_record.o
 obj-y += xyzModem.o
 obj-y += cmd_disk.o
