--- conflicted
+++ resolved
@@ -103,15 +103,8 @@
 #define CONFIG_TEGRA_KEYBOARD
 #define CONFIG_KEYBOARD
 
-<<<<<<< HEAD
-#undef TEGRA_DEVICE_SETTINGS
-#define TEGRA_DEVICE_SETTINGS	"stdin=serial,tegra-kbc\0" \
-				"stdout=serial,lcd\0" \
-				"stderr=serial,lcd\0"
-=======
 /* USB keyboard */
 #define CONFIG_USB_KEYBOARD
->>>>>>> 09572880
 
 /* LCD support */
 #define CONFIG_LCD
