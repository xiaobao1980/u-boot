--- conflicted
+++ resolved
@@ -101,14 +101,11 @@
 	COMPAT_ROCKCHIP_MIPI_LCD_EN,    /*RockChip MIPI screen en pin */
 	COMPAT_SANDBOX_HOST_EMULATION,	/* Sandbox emulation of a function */
 	COMPAT_SANDBOX_LCD_SDL,		/* Sandbox LCD emulation with SDL */
-<<<<<<< HEAD
-=======
 	COMPAT_TI_TPS65090,		/* Texas Instrument TPS65090 */
 	COMPAT_NXP_PTN3460,		/* NXP PTN3460 DP/LVDS bridge */
 	COMPAT_SAMSUNG_EXYNOS_SYSMMU,	/* Exynos sysmmu */
 	COMPAT_PARADE_PS8625,		/* Parade PS8622 EDP->LVDS bridge */
 
->>>>>>> be9f643a
 	COMPAT_COUNT,
 };
 
