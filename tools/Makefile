--- conflicted
+++ resolved
@@ -5,44 +5,6 @@
 # SPDX-License-Identifier:	GPL-2.0+
 #
 
-<<<<<<< HEAD
-TOOLSUBDIRS = kernel-doc
-
-#
-# Include this after HOSTOS HOSTARCH check
-# so that we can act intelligently.
-#
-include $(TOPDIR)/config.mk
-
-define convert-one-image-path
-	/tmp/$(basename $(1)).bmp
-endef
-
-define convert-image-path
-$(foreach v, $(1), \
-    $(call convert-one-image-path, $(v)) \
-)
-endef
-
-define convert-one-image
-	$(warning convert-one-image:$(1) -> $(2)) \
-    $(shell mkdir -p $(dir $(2)) && \
-        convert $(1) -colors 256 -compress rle $(2) && \
-        echo $(2))
-endef
-
-define convert-image
-$(foreach v, $(1), \
-    $(call convert-one-image, $(v), $(call convert-one-image-path, $(v))) \
-)
-endef
-
-define convert-logo
-    $(shell convert $(1) -colors 256 -compress none $(2))
-endef
-
-=======
->>>>>>> dda0dbfc
 #
 # toolchains targeting win32 generate .exe files
 #
@@ -76,83 +38,8 @@
 ENVCRC-$(CONFIG_ENV_IS_IN_SPI_FLASH) = y
 CONFIG_BUILD_ENVCRC ?= $(ENVCRC-y)
 
-<<<<<<< HEAD
-# Generated executable files
-BIN_FILES-$(CONFIG_LCD_LOGO) += bmp_logo$(SFX)
-BIN_FILES-$(CONFIG_VIDEO_LOGO) += bmp_logo$(SFX)
-BIN_FILES-$(CONFIG_BUILD_ENVCRC) += envcrc$(SFX)
-BIN_FILES-$(CONFIG_CMD_NET) += gen_eth_addr$(SFX)
-BIN_FILES-$(CONFIG_CMD_LOADS) += img2srec$(SFX)
-BIN_FILES-$(CONFIG_XWAY_SWAP_BYTES) += xway-swap-bytes$(SFX)
-BIN_FILES-y += dumpimage$(SFX)
-BIN_FILES-y += mkenvimage$(SFX)
-BIN_FILES-y += mkimage$(SFX)
-BIN_FILES-$(CONFIG_EXYNOS5250) += mk$(BOARD)spl$(SFX)
-BIN_FILES-$(CONFIG_EXYNOS5420) += mk$(BOARD)spl$(SFX)
-BIN_FILES-$(CONFIG_MX23) += mxsboot$(SFX)
-BIN_FILES-$(CONFIG_MX28) += mxsboot$(SFX)
-BIN_FILES-$(CONFIG_NETCONSOLE) += ncb$(SFX)
-BIN_FILES-$(CONFIG_SHA1_CHECK_UB_IMG) += ubsha1$(SFX)
-BIN_FILES-$(CONFIG_KIRKWOOD) += kwboot$(SFX)
-BIN_FILES-y += proftool(SFX)
-BIN_FILES-y += loaderimage$(SFX)
-BIN_FILES-y += boot_merger$(SFX)
-BIN_FILES-y += checksum$(SFX)
-BIN_FILES-$(CONFIG_STATIC_RELA) += relocate-rela$(SFX)
-
-# Source files which exist outside the tools directory
-EXT_OBJ_FILES-$(CONFIG_BUILD_ENVCRC) += common/env_embedded.o
-EXT_OBJ_FILES-y += common/image.o
-EXT_OBJ_FILES-$(CONFIG_FIT) += common/image-fit.o
-EXT_OBJ_FILES-y += common/image-sig.o
-EXT_OBJ_FILES-y += lib/crc32.o
-EXT_OBJ_FILES-y += lib/md5.o
-EXT_OBJ_FILES-y += lib/sha1.o
-EXT_OBJ_FILES-y += lib/sha.o
-
-# Source files located in the tools directory
-OBJ_FILES-$(CONFIG_LCD_LOGO) += bmp_logo.o
-OBJ_FILES-$(CONFIG_VIDEO_LOGO) += bmp_logo.o
-NOPED_OBJ_FILES-y += aisimage.o
-NOPED_OBJ_FILES-y += default_image.o
-NOPED_OBJ_FILES-y += dumpimage.o
-NOPED_OBJ_FILES-y += fit_image.o
-NOPED_OBJ_FILES-y += image-host.o
-NOPED_OBJ_FILES-y += imximage.o
-NOPED_OBJ_FILES-y += kwbimage.o
-NOPED_OBJ_FILES-y += imagetool.o
-NOPED_OBJ_FILES-y += mkenvimage.o
-NOPED_OBJ_FILES-y += mkimage.o
-NOPED_OBJ_FILES-y += mxsimage.o
-NOPED_OBJ_FILES-y += omapimage.o
-NOPED_OBJ_FILES-y += os_support.o
-NOPED_OBJ_FILES-y += pblimage.o
-NOPED_OBJ_FILES-y += proftool.o
-NOPED_OBJ_FILES-y += ublimage.o
-NOPED_OBJ_FILES-y += relocate-rela.o
-OBJ_FILES-$(CONFIG_BUILD_ENVCRC) += envcrc.o
-OBJ_FILES-$(CONFIG_CMD_LOADS) += img2srec.o
-OBJ_FILES-$(CONFIG_CMD_NET) += gen_eth_addr.o
-OBJ_FILES-$(CONFIG_EXYNOS_SPL) += mkexynosspl.o
-OBJ_FILES-$(CONFIG_KIRKWOOD) += kwboot.o
-OBJ_FILES-$(CONFIG_LCD_LOGO) += bmp_logo.o
-OBJ_FILES-$(CONFIG_MX23) += mxsboot.o
-OBJ_FILES-$(CONFIG_MX28) += mxsboot.o
-OBJ_FILES-$(CONFIG_NETCONSOLE) += ncb.o
-OBJ_FILES-$(CONFIG_SHA1_CHECK_UB_IMG) += ubsha1.o
-NOPED_OBJ_FILES-y += ublimage.o
-OBJ_FILES-$(CONFIG_KIRKWOOD) += kwboot.o
-NOPED_OBJ_FILES-y += loaderimage.o
-NOPED_OBJ_FILES-y += boot_merger.o
-NOPED_OBJ_FILES-y += checksum.o
-OBJ_FILES-$(CONFIG_SMDK5250) += mkexynosspl.o
-OBJ_FILES-$(CONFIG_VIDEO_LOGO) += bmp_logo.o
-OBJ_FILES-$(CONFIG_XWAY_SWAP_BYTES) += xway-swap-bytes.o
-=======
 # TODO: CONFIG_CMD_LICENSE does not work
 hostprogs-$(CONFIG_CMD_LICENSE) += bin2header$(SFX)
->>>>>>> dda0dbfc
-
 hostprogs-$(CONFIG_LCD_LOGO) += bmp_logo$(SFX)
 hostprogs-$(CONFIG_VIDEO_LOGO) += bmp_logo$(SFX)
 HOSTCFLAGS_bmp_logo$(SFX).o := -pedantic
@@ -173,6 +60,13 @@
 mkenvimage$(SFX)-objs := crc32.o mkenvimage.o os_support.o
 
 hostprogs-y += dumpimage$(SFX) mkimage$(SFX)
+
+# rockchip tools
+hostprogs-$(CONFIG_ROCKCHIP) += boot_merger$(SFX)
+hostprogs-$(CONFIG_ROCKCHIP) += loaderimage$(SFX)
+loaderimage$(SFX)-objs := sha.o loaderimage.o
+hostprogs-$(CONFIG_QUICK_CHECKSUM) += checksum$(SFX)
+
 
 FIT_SIG_OBJS-$(CONFIG_FIT_SIGNATURE) := image-sig.o
 # Flattened device tree objects
@@ -249,6 +143,7 @@
 HOSTCFLAGS_crc32.o := -pedantic
 HOSTCFLAGS_md5.o := -pedantic
 HOSTCFLAGS_sha1.o := -pedantic
+HOSTCFLAGS_sha.o := -pedantic
 
 # Don't build by default
 #hostprogs-$(CONFIG_PPC) += mpc86x_clk$(SFX)
@@ -266,11 +161,7 @@
 
 # Generic logo
 ifeq ($(LOGO_BMP),)
-<<<<<<< HEAD
-LOGO_BMP= logos/rockchip.bmp
-=======
-LOGO_BMP= $(srctree)/$(src)/logos/denx.bmp
->>>>>>> dda0dbfc
+LOGO_BMP= $(srctree)/$(src)/logos/rockchip.bmp
 
 # Use board logo and fallback to vendor
 ifneq ($(wildcard $(srctree)/$(src)/logos/$(BOARD).bmp),)
@@ -297,121 +188,14 @@
 		-D__KERNEL_STRICT_NAMES \
 		-D_GNU_SOURCE
 
-<<<<<<< HEAD
-ifneq ($(CONFIG_COMPRESS_LOGO_RLE16),)
-HOSTCFLAGS += -DCOMPRESS_RLE16
-else
-ifneq ($(CONFIG_COMPRESS_LOGO_RLE8),)
-HOSTCFLAGS += -DCOMPRESS_RLE8
-endif
-endif
-
-ifneq ($(CONFIG_ROCKCHIP),)
-HOSTCFLAGS += -DCONFIG_ROCKCHIP	
-endif
-
-all:	$(obj).depend $(BINS) $(LOGO-y) subdirs
-
-$(obj)bin2header$(SFX): $(obj)bin2header.o
-	$(HOSTCC) $(HOSTCFLAGS) $(HOSTLDFLAGS) -o $@ $^
-	$(HOSTSTRIP) $@
-
-$(obj)bmp_logo$(SFX):	$(obj)bmp_logo.o
-	$(HOSTCC) $(HOSTCFLAGS) $(HOSTLDFLAGS) -o $@ $^
-	$(HOSTSTRIP) $@
-
-$(obj)proftool(SFX):	$(obj)proftool.o
-	$(HOSTCC) $(HOSTCFLAGS) $(HOSTLDFLAGS) -o $@ $^
-	$(HOSTSTRIP) $@
-
-$(obj)envcrc$(SFX):	$(obj)crc32.o $(obj)env_embedded.o $(obj)envcrc.o $(obj)sha1.o
-	$(HOSTCC) $(HOSTCFLAGS) $(HOSTLDFLAGS) -o $@ $^
-
-$(obj)gen_eth_addr$(SFX):	$(obj)gen_eth_addr.o
-	$(HOSTCC) $(HOSTCFLAGS) $(HOSTLDFLAGS) -o $@ $^
-	$(HOSTSTRIP) $@
-
-$(obj)img2srec$(SFX):	$(obj)img2srec.o
-	$(HOSTCC) $(HOSTCFLAGS) $(HOSTLDFLAGS) -o $@ $^
-	$(HOSTSTRIP) $@
-
-$(obj)xway-swap-bytes$(SFX):	$(obj)xway-swap-bytes.o
-	$(HOSTCC) $(HOSTCFLAGS) $(HOSTLDFLAGS) -o $@ $^
-	$(HOSTSTRIP) $@
-
-$(obj)dumpimage$(SFX):	$(obj)aisimage.o \
-			$(FIT_SIG_OBJS) \
-			$(obj)crc32.o \
-			$(obj)default_image.o \
-			$(obj)fit_image.o \
-			$(obj)image-fit.o \
-			$(obj)image.o \
-			$(obj)image-host.o \
-			$(obj)imagetool.o \
-			$(obj)imximage.o \
-			$(obj)kwbimage.o \
-			$(obj)dumpimage.o \
-			$(obj)md5.o \
-			$(obj)mxsimage.o \
-			$(obj)omapimage.o \
-			$(obj)os_support.o \
-			$(obj)pblimage.o \
-			$(obj)sha1.o \
-			$(obj)ublimage.o \
-			$(LIBFDT_OBJS) \
-			$(RSA_OBJS)
-	$(HOSTCC) $(HOSTCFLAGS) $(HOSTLDFLAGS) -o $@ $^ $(HOSTLIBS)
-	$(HOSTSTRIP) $@
-
-$(obj)mkenvimage$(SFX):	$(obj)crc32.o $(obj)mkenvimage.o \
-	$(obj)os_support.o
-	$(HOSTCC) $(HOSTCFLAGS) $(HOSTLDFLAGS) -o $@ $^
-	$(HOSTSTRIP) $@
-
-$(obj)checksum$(SFX): \
-			$(obj)crc32.o \
-			$(obj)checksum.o \
-
-$(obj)mkimage$(SFX):	$(obj)aisimage.o \
-			$(FIT_SIG_OBJS) \
-			$(obj)crc32.o \
-			$(obj)default_image.o \
-			$(obj)fit_image.o \
-			$(obj)image-fit.o \
-			$(obj)image-host.o \
-			$(obj)image.o \
-			$(obj)imagetool.o \
-			$(obj)imximage.o \
-			$(obj)kwbimage.o \
-			$(obj)md5.o \
-			$(obj)mkimage.o \
-			$(obj)mxsimage.o \
-			$(obj)omapimage.o \
-			$(obj)os_support.o \
-			$(obj)pblimage.o \
-			$(obj)sha1.o \
-			$(obj)ublimage.o \
-			$(LIBFDT_OBJS) \
-			$(RSA_OBJS)
-	$(HOSTCC) $(HOSTCFLAGS) $(HOSTLDFLAGS) -o $@ $^ $(HOSTLIBS)
-	$(HOSTSTRIP) $@
-
-$(obj)mk$(BOARD)spl$(SFX):	$(obj)mkexynosspl.o
-	$(HOSTCC) $(HOSTCFLAGS) $(HOSTLDFLAGS) -o $@ $^
-	$(HOSTSTRIP) $@
-
-$(obj)mpc86x_clk$(SFX):	$(obj)mpc86x_clk.o
-	$(HOSTCC) $(HOSTCFLAGS) $(HOSTLDFLAGS) -o $@ $^
-	$(HOSTSTRIP) $@
-=======
 __build:	$(LOGO-y)
 
 $(LOGO_H):	$(obj)/bmp_logo $(LOGO_BMP)
 	$(obj)/bmp_logo --gen-info $(LOGO_BMP) > $@
->>>>>>> dda0dbfc
 
 $(LOGO_DATA_H):	$(obj)/bmp_logo $(LOGO_BMP)
 	$(obj)/bmp_logo --gen-data $(LOGO_BMP) > $@
+
 
 # Let clean descend into subdirs
 subdir- += env
@@ -424,70 +208,6 @@
 $(obj)/.strip: $(call objectify,$(filter $(always),$(hostprogs-y)))
 	$(call cmd,crosstools_strip)
 
-<<<<<<< HEAD
-$(obj)relocate-rela$(SFX): $(obj)relocate-rela.o
-	$(HOSTCC) $(HOSTCFLAGS) $(HOSTLDFLAGS) -o $@ $^
-	$(HOSTSTRIP) $@
-
-# Some of the tool objects need to be accessed from outside the tools directory
-$(obj)%.o: $(SRCTREE)/common/%.c
-	$(HOSTCC) -g $(HOSTCFLAGS_NOPED) -c -o $@ $<
-
-$(obj)%.o: $(SRCTREE)/lib/%.c
-	$(HOSTCC) -g $(HOSTCFLAGS) -c -o $@ $<
-
-$(obj)%.o: $(SRCTREE)/lib/libfdt/%.c
-	$(HOSTCC) -g $(HOSTCFLAGS_NOPED) -c -o $@ $<
-
-$(obj)%.o: $(SRCTREE)/lib/rsa/%.c
-	$(HOSTCC) -g $(HOSTCFLAGS_NOPED) -c -o $@ $<
-$(obj)loaderimage$(SFX):	$(obj)loaderimage.o $(obj)sha.o
-	$(HOSTCC) $(HOSTCFLAGS) $(HOSTLDFLAGS) -o $@ $^
-	$(HOSTSTRIP) $@
-
-$(obj)boot_merger$(SFX):	$(obj)boot_merger.o
-	$(HOSTCC) $(HOSTCFLAGS) $(HOSTLDFLAGS) -o $@ $^
-	$(HOSTSTRIP) $@
-
-$(obj)checksum$(SFX):	$(obj)checksum.o
-	$(HOSTCC) $(HOSTCFLAGS) $(HOSTLDFLAGS) -o $@ $^
-	$(HOSTSTRIP) $@
-
-subdirs:
-ifeq ($(TOOLSUBDIRS),)
-	@:
-else
-	@for dir in $(TOOLSUBDIRS) ; do \
-	    $(MAKE) \
-		HOSTOS=$(HOSTOS) \
-		HOSTARCH=$(HOSTARCH) \
-		-C $$dir || exit 1 ; \
-	done
-endif
-
-ifneq ($(LOGO_IMAGE),)
-LOGO_BMP = /tmp/logo.bmp
-
-$(LOGO_BMP) : $(LOGO_IMAGE)
-	$(call convert-logo, $(LOGO_IMAGE), $(LOGO_BMP))
-endif
-
-$(LOGO_H):	$(obj)bmp_logo $(LOGO_BMP)
-	$(obj)./bmp_logo --gen-info $(LOGO_BMP) > $@
-
-$(LOGO_DATA_H):	$(obj)bmp_logo $(LOGO_BMP)
-	$(obj)./bmp_logo --gen-data $(LOGO_BMP) > $@
-
-#########################################################################
-
-# defines $(obj).depend target
-include $(SRCTREE)/rules.mk
-
-sinclude $(obj).depend
-
-#########################################################################
-=======
 always += .strip
 endif
-clean-files += .strip
->>>>>>> dda0dbfc
+clean-files += .strip