--- conflicted
+++ resolved
@@ -286,39 +286,6 @@
 		printf("failed to find panel node\n");
 		return -ENODEV;
 	}
-<<<<<<< HEAD
-
-	if (!display_get_timing_from_dts(panel, blob, mode)) {
-		printf("Using display timing dts\n");
-		goto done;
-	}
-
-	m = rockchip_get_display_mode_from_panel(blob, panel);
-	if (m) {
-		printf("Using display timing from compatible panel driver\n");
-		memcpy(mode, m, sizeof(*m));
-		goto done;
-	}
-
-	if (conn_funcs->get_edid && !conn_funcs->get_edid(state)) {
-		int panel_bits_per_colourp;
-
-		if (!edid_get_timing((void *)&conn_state->edid,
-				     sizeof(conn_state->edid), mode,
-				     &panel_bits_per_colourp)) {
-			printf("Using display timing from edid\n");
-			edid_print_info((void *)&conn_state->edid);
-			goto done;
-		}
-	}
-
-	printf("failed to find display timing\n");
-	return -ENODEV;
-done:
-	conn_state->bus_format = fdtdec_get_int(blob, panel, "bus-format",
-						MEDIA_BUS_FMT_RBG888_1X24);
-=======
->>>>>>> f8dd1b70
 
 	if (!display_get_timing_from_dts(panel, blob, mode)) {
 		printf("Using display timing dts\n");
