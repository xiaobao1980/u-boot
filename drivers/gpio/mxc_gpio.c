// SPDX-License-Identifier: GPL-2.0+
/*
 * Copyright (C) 2009
 * Guennadi Liakhovetski, DENX Software Engineering, <lg@denx.de>
 *
 * Copyright (C) 2011
 * Stefano Babic, DENX Software Engineering, <sbabic@denx.de>
 */
#include <common.h>
#include <errno.h>
#include <dm.h>
#include <malloc.h>
#include <asm/arch/imx-regs.h>
#include <asm/gpio.h>
#include <asm/io.h>
#include <dt-structs.h>
#include <mapmem.h>

enum mxc_gpio_direction {
	MXC_GPIO_DIRECTION_IN,
	MXC_GPIO_DIRECTION_OUT,
};

#define GPIO_PER_BANK			32

struct mxc_gpio_plat {
#if CONFIG_IS_ENABLED(OF_PLATDATA)
	/* Put this first since driver model will copy the data here */
	struct dtd_gpio_mxc dtplat;
#endif
	int bank_index;
	struct gpio_regs *regs;
};

struct mxc_bank_info {
	struct gpio_regs *regs;
};

#if !CONFIG_IS_ENABLED(DM_GPIO)
#define GPIO_TO_PORT(n)		((n) / 32)

/* GPIO port description */
static unsigned long gpio_ports[] = {
	[0] = GPIO1_BASE_ADDR,
	[1] = GPIO2_BASE_ADDR,
	[2] = GPIO3_BASE_ADDR,
#if defined(CONFIG_MX25) || defined(CONFIG_MX27) || defined(CONFIG_MX51) || \
		defined(CONFIG_MX53) || defined(CONFIG_MX6) || \
		defined(CONFIG_MX7) || defined(CONFIG_IMX8M) || \
		defined(CONFIG_ARCH_IMX8) || defined(CONFIG_IMXRT1050)
	[3] = GPIO4_BASE_ADDR,
#endif
#if defined(CONFIG_MX27) || defined(CONFIG_MX53) || defined(CONFIG_MX6) || \
		defined(CONFIG_MX7) || defined(CONFIG_IMX8M) || \
		defined(CONFIG_ARCH_IMX8) || defined(CONFIG_IMXRT1050)
	[4] = GPIO5_BASE_ADDR,
#if !(defined(CONFIG_MX6UL) || defined(CONFIG_MX6ULL) || \
		defined(CONFIG_IMX8M) || defined(CONFIG_IMXRT1050))
	[5] = GPIO6_BASE_ADDR,
#endif
#endif
#if defined(CONFIG_MX53) || defined(CONFIG_MX6) || defined(CONFIG_MX7) || \
		defined(CONFIG_ARCH_IMX8)
#if !(defined(CONFIG_MX6UL) || defined(CONFIG_MX6ULL))
	[6] = GPIO7_BASE_ADDR,
#endif
#endif
#if defined(CONFIG_ARCH_IMX8)
	[7] = GPIO8_BASE_ADDR,
#endif
};

static int mxc_gpio_direction(unsigned int gpio,
	enum mxc_gpio_direction direction)
{
	unsigned int port = GPIO_TO_PORT(gpio);
	struct gpio_regs *regs;
	u32 l;

	if (port >= ARRAY_SIZE(gpio_ports))
		return -1;

	gpio &= 0x1f;

	regs = (struct gpio_regs *)gpio_ports[port];

	l = readl(&regs->gpio_dir);

	switch (direction) {
	case MXC_GPIO_DIRECTION_OUT:
		l |= 1 << gpio;
		break;
	case MXC_GPIO_DIRECTION_IN:
		l &= ~(1 << gpio);
	}
	writel(l, &regs->gpio_dir);

	return 0;
}

int gpio_set_value(unsigned gpio, int value)
{
	unsigned int port = GPIO_TO_PORT(gpio);
	struct gpio_regs *regs;
	u32 l;

	if (port >= ARRAY_SIZE(gpio_ports))
		return -1;

	gpio &= 0x1f;

	regs = (struct gpio_regs *)gpio_ports[port];

	l = readl(&regs->gpio_dr);
	if (value)
		l |= 1 << gpio;
	else
		l &= ~(1 << gpio);
	writel(l, &regs->gpio_dr);

	return 0;
}

int gpio_get_value(unsigned gpio)
{
	unsigned int port = GPIO_TO_PORT(gpio);
	struct gpio_regs *regs;
	u32 val;

	if (port >= ARRAY_SIZE(gpio_ports))
		return -1;

	gpio &= 0x1f;

	regs = (struct gpio_regs *)gpio_ports[port];

	val = (readl(&regs->gpio_psr) >> gpio) & 0x01;

	return val;
}

int gpio_request(unsigned gpio, const char *label)
{
	unsigned int port = GPIO_TO_PORT(gpio);
	if (port >= ARRAY_SIZE(gpio_ports))
		return -1;
	return 0;
}

int gpio_free(unsigned gpio)
{
	return 0;
}

int gpio_direction_input(unsigned gpio)
{
	return mxc_gpio_direction(gpio, MXC_GPIO_DIRECTION_IN);
}

int gpio_direction_output(unsigned gpio, int value)
{
	int ret = gpio_set_value(gpio, value);

	if (ret < 0)
		return ret;

	return mxc_gpio_direction(gpio, MXC_GPIO_DIRECTION_OUT);
}
#endif

#if CONFIG_IS_ENABLED(DM_GPIO)
#include <fdtdec.h>
static int mxc_gpio_is_output(struct gpio_regs *regs, int offset)
{
	u32 val;

	val = readl(&regs->gpio_dir);

	return val & (1 << offset) ? 1 : 0;
}

static void mxc_gpio_bank_direction(struct gpio_regs *regs, int offset,
				    enum mxc_gpio_direction direction)
{
	u32 l;

	l = readl(&regs->gpio_dir);

	switch (direction) {
	case MXC_GPIO_DIRECTION_OUT:
		l |= 1 << offset;
		break;
	case MXC_GPIO_DIRECTION_IN:
		l &= ~(1 << offset);
	}
	writel(l, &regs->gpio_dir);
}

static void mxc_gpio_bank_set_value(struct gpio_regs *regs, int offset,
				    int value)
{
	u32 l;

	l = readl(&regs->gpio_dr);
	if (value)
		l |= 1 << offset;
	else
		l &= ~(1 << offset);
	writel(l, &regs->gpio_dr);
}

static int mxc_gpio_bank_get_value(struct gpio_regs *regs, int offset)
{
	return (readl(&regs->gpio_psr) >> offset) & 0x01;
}

/* set GPIO pin 'gpio' as an input */
static int mxc_gpio_direction_input(struct udevice *dev, unsigned offset)
{
	struct mxc_bank_info *bank = dev_get_priv(dev);

	/* Configure GPIO direction as input. */
	mxc_gpio_bank_direction(bank->regs, offset, MXC_GPIO_DIRECTION_IN);

	return 0;
}

/* set GPIO pin 'gpio' as an output, with polarity 'value' */
static int mxc_gpio_direction_output(struct udevice *dev, unsigned offset,
				       int value)
{
	struct mxc_bank_info *bank = dev_get_priv(dev);

	/* Configure GPIO output value. */
	mxc_gpio_bank_set_value(bank->regs, offset, value);

	/* Configure GPIO direction as output. */
	mxc_gpio_bank_direction(bank->regs, offset, MXC_GPIO_DIRECTION_OUT);

	return 0;
}

/* read GPIO IN value of pin 'gpio' */
static int mxc_gpio_get_value(struct udevice *dev, unsigned offset)
{
	struct mxc_bank_info *bank = dev_get_priv(dev);

	return mxc_gpio_bank_get_value(bank->regs, offset);
}

/* write GPIO OUT value to pin 'gpio' */
static int mxc_gpio_set_value(struct udevice *dev, unsigned offset,
				 int value)
{
	struct mxc_bank_info *bank = dev_get_priv(dev);

	mxc_gpio_bank_set_value(bank->regs, offset, value);

	return 0;
}

static int mxc_gpio_get_function(struct udevice *dev, unsigned offset)
{
	struct mxc_bank_info *bank = dev_get_priv(dev);

	/* GPIOF_FUNC is not implemented yet */
	if (mxc_gpio_is_output(bank->regs, offset))
		return GPIOF_OUTPUT;
	else
		return GPIOF_INPUT;
}

static const struct dm_gpio_ops gpio_mxc_ops = {
	.direction_input	= mxc_gpio_direction_input,
	.direction_output	= mxc_gpio_direction_output,
	.get_value		= mxc_gpio_get_value,
	.set_value		= mxc_gpio_set_value,
	.get_function		= mxc_gpio_get_function,
};

static int mxc_gpio_probe(struct udevice *dev)
{
	struct mxc_bank_info *bank = dev_get_priv(dev);
	struct mxc_gpio_plat *plat = dev_get_platdata(dev);
	struct gpio_dev_priv *uc_priv = dev_get_uclass_priv(dev);
	int banknum;
	char name[18], *str;

#if CONFIG_IS_ENABLED(OF_PLATDATA)
	struct dtd_gpio_mxc *dtplat = &plat->dtplat;

	plat->regs = map_sysmem(dtplat->reg[0], dtplat->reg[1]);
#endif

	banknum = plat->bank_index;
	if (IS_ENABLED(CONFIG_ARCH_IMX8))
		sprintf(name, "GPIO%d_", banknum);
	else
		sprintf(name, "GPIO%d_", banknum + 1);
	str = strdup(name);
	if (!str)
		return -ENOMEM;
	uc_priv->bank_name = str;
	uc_priv->gpio_count = GPIO_PER_BANK;
	bank->regs = plat->regs;

	return 0;
}

static int mxc_gpio_ofdata_to_platdata(struct udevice *dev)
{
	struct mxc_gpio_plat *plat = dev_get_platdata(dev);
	if (!CONFIG_IS_ENABLED(OF_PLATDATA)) {
		fdt_addr_t addr;
		addr = devfdt_get_addr(dev);
		if (addr == FDT_ADDR_T_NONE)
			return -EINVAL;

<<<<<<< HEAD
	addr = dev_read_addr(dev);
	if (addr == FDT_ADDR_T_NONE)
		return -EINVAL;

	plat->regs = (struct gpio_regs *)addr;
=======
		plat->regs = (struct gpio_regs *)addr;
	}
>>>>>>> 3e980a2d
	plat->bank_index = dev->req_seq;

	return 0;
}

static int mxc_gpio_bind(struct udevice *dev)
{
	return 0;
}

static const struct udevice_id mxc_gpio_ids[] = {
	{ .compatible = "fsl,imx35-gpio" },
	{ }
};

U_BOOT_DRIVER(gpio_mxc) = {
	.name	= "gpio_mxc",
	.id	= UCLASS_GPIO,
	.ops	= &gpio_mxc_ops,
	.probe	= mxc_gpio_probe,
	.ofdata_to_platdata = mxc_gpio_ofdata_to_platdata,
	.platdata_auto_alloc_size = sizeof(struct mxc_gpio_plat),
	.priv_auto_alloc_size = sizeof(struct mxc_bank_info),
	.of_match = mxc_gpio_ids,
	.bind	= mxc_gpio_bind,
};

U_BOOT_DRIVER_ALIAS(gpio_mxc, fsl_imx6q_gpio)

#if !CONFIG_IS_ENABLED(OF_CONTROL)
static const struct mxc_gpio_plat mxc_plat[] = {
	{ 0, (struct gpio_regs *)GPIO1_BASE_ADDR },
	{ 1, (struct gpio_regs *)GPIO2_BASE_ADDR },
	{ 2, (struct gpio_regs *)GPIO3_BASE_ADDR },
#if defined(CONFIG_MX25) || defined(CONFIG_MX27) || defined(CONFIG_MX51) || \
		defined(CONFIG_MX53) || defined(CONFIG_MX6) || \
		defined(CONFIG_IMX8M) || defined(CONFIG_ARCH_IMX8)
	{ 3, (struct gpio_regs *)GPIO4_BASE_ADDR },
#endif
#if defined(CONFIG_MX27) || defined(CONFIG_MX53) || defined(CONFIG_MX6) || \
		defined(CONFIG_IMX8M) || defined(CONFIG_ARCH_IMX8)
	{ 4, (struct gpio_regs *)GPIO5_BASE_ADDR },
#ifndef CONFIG_IMX8M
	{ 5, (struct gpio_regs *)GPIO6_BASE_ADDR },
#endif
#endif
#if defined(CONFIG_MX53) || defined(CONFIG_MX6) || defined(CONFIG_ARCH_IMX8)
	{ 6, (struct gpio_regs *)GPIO7_BASE_ADDR },
#endif
#if defined(CONFIG_ARCH_IMX8)
	{ 7, (struct gpio_regs *)GPIO8_BASE_ADDR },
#endif
};

U_BOOT_DEVICES(mxc_gpios) = {
	{ "gpio_mxc", &mxc_plat[0] },
	{ "gpio_mxc", &mxc_plat[1] },
	{ "gpio_mxc", &mxc_plat[2] },
#if defined(CONFIG_MX25) || defined(CONFIG_MX27) || defined(CONFIG_MX51) || \
		defined(CONFIG_MX53) || defined(CONFIG_MX6) || \
		defined(CONFIG_IMX8M) || defined(CONFIG_ARCH_IMX8)
	{ "gpio_mxc", &mxc_plat[3] },
#endif
#if defined(CONFIG_MX27) || defined(CONFIG_MX53) || defined(CONFIG_MX6) || \
		defined(CONFIG_IMX8M) || defined(CONFIG_ARCH_IMX8)
	{ "gpio_mxc", &mxc_plat[4] },
#ifndef CONFIG_IMX8M
	{ "gpio_mxc", &mxc_plat[5] },
#endif
#endif
#if defined(CONFIG_MX53) || defined(CONFIG_MX6) || defined(CONFIG_ARCH_IMX8)
	{ "gpio_mxc", &mxc_plat[6] },
#endif
#if defined(CONFIG_ARCH_IMX8)
	{ "gpio_mxc", &mxc_plat[7] },
#endif
};
#endif
#endif<|MERGE_RESOLUTION|>--- conflicted
+++ resolved
@@ -312,20 +312,12 @@
 	struct mxc_gpio_plat *plat = dev_get_platdata(dev);
 	if (!CONFIG_IS_ENABLED(OF_PLATDATA)) {
 		fdt_addr_t addr;
-		addr = devfdt_get_addr(dev);
+		addr = dev_read_addr(dev);
 		if (addr == FDT_ADDR_T_NONE)
 			return -EINVAL;
 
-<<<<<<< HEAD
-	addr = dev_read_addr(dev);
-	if (addr == FDT_ADDR_T_NONE)
-		return -EINVAL;
-
-	plat->regs = (struct gpio_regs *)addr;
-=======
 		plat->regs = (struct gpio_regs *)addr;
 	}
->>>>>>> 3e980a2d
 	plat->bank_index = dev->req_seq;
 
 	return 0;
