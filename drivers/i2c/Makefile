--- conflicted
+++ resolved
@@ -4,69 +4,8 @@
 #
 # SPDX-License-Identifier:	GPL-2.0+
 #
-<<<<<<< HEAD
-# This program is free software; you can redistribute it and/or
-# modify it under the terms of the GNU General Public License as
-# published by the Free Software Foundation; either version 2 of
-# the License, or (at your option) any later version.
-#
-# This program is distributed in the hope that it will be useful,
-# but WITHOUT ANY WARRANTY; without even the implied warranty of
-# MERCHANTABILITY or FITNESS FOR A PARTICULAR PURPOSE.	See the
-# GNU General Public License for more details.
-#
-# You should have received a copy of the GNU General Public License
-# along with this program; if not, write to the Free Software
-# Foundation, Inc., 59 Temple Place, Suite 330, Boston,
-# MA 02111-1307 USA
-#
 
-include $(TOPDIR)/config.mk
-
-LIB	:= $(obj)libi2c.o
-
-COBJS-$(CONFIG_BFIN_TWI_I2C) += bfin-twi_i2c.o
-COBJS-$(CONFIG_DRIVER_DAVINCI_I2C) += davinci_i2c.o
-COBJS-$(CONFIG_DW_I2C) += designware_i2c.o
-COBJS-$(CONFIG_FSL_I2C) += fsl_i2c.o
-COBJS-$(CONFIG_I2C_MVTWSI) += mvtwsi.o
-COBJS-$(CONFIG_I2C_MV) += mv_i2c.o
-COBJS-$(CONFIG_I2C_MXC) += mxc_i2c.o
-COBJS-$(CONFIG_I2C_MXS) += mxs_i2c.o
-COBJS-$(CONFIG_DRIVER_OMAP1510_I2C) += omap1510_i2c.o
-COBJS-$(CONFIG_DRIVER_OMAP24XX_I2C) += omap24xx_i2c.o
-COBJS-$(CONFIG_DRIVER_OMAP34XX_I2C) += omap24xx_i2c.o
-COBJS-$(CONFIG_PCA9564_I2C) += pca9564_i2c.o
-COBJS-$(CONFIG_PPC4XX_I2C) += ppc4xx_i2c.o
-COBJS-$(CONFIG_DRIVER_S3C24X0_I2C) += s3c24x0_i2c.o
-COBJS-$(CONFIG_S3C44B0_I2C) += s3c44b0_i2c.o
-COBJS-$(CONFIG_SOFT_I2C) += soft_i2c.o
-COBJS-$(CONFIG_TEGRA_I2C) += tegra_i2c.o
-COBJS-$(CONFIG_TSI108_I2C) += tsi108_i2c.o
-COBJS-$(CONFIG_U8500_I2C) += u8500_i2c.o
-COBJS-$(CONFIG_SH_I2C) += sh_i2c.o
-COBJS-$(CONFIG_SH_SH7734_I2C) += sh_sh7734_i2c.o
-COBJS-$(CONFIG_ZYNQ_I2C) += zynq_i2c.o
-
-COBJS-$(CONFIG_RK_I2C) += rk_i2c.o
-
-COBJS	:= $(COBJS-y)
-SRCS	:= $(COBJS:.o=.c)
-OBJS	:= $(addprefix $(obj),$(COBJS))
-
-all:	$(LIB)
-
-$(LIB):	$(obj).depend $(OBJS)
-	$(call cmd_link_o_target, $(OBJS))
-
-#########################################################################
-
-# defines $(obj).depend target
-include $(SRCTREE)/rules.mk
-
-sinclude $(obj).depend
-=======
->>>>>>> e222b1f3
+obj-$(CONFIG_RK_I2C) += rk_i2c.o
 
 obj-$(CONFIG_BFIN_TWI_I2C) += bfin-twi_i2c.o
 obj-$(CONFIG_DRIVER_DAVINCI_I2C) += davinci_i2c.o
