--- conflicted
+++ resolved
@@ -222,8 +222,10 @@
 
 int arch_cpu_init(void)
 {
-<<<<<<< HEAD
-#if !defined(CONFIG_SPL_BUILD) && defined(CONFIG_ARMADA_38X)
+#if !defined(CONFIG_SPL_BUILD)
+	struct pl310_regs *const pl310 =
+		(struct pl310_regs *)CONFIG_SYS_PL310_BASE;
+
 	/*
 	 * Only with disabled MMU its possible to switch the base
 	 * register address on Armada 38x. Without this the SDRAM
@@ -243,44 +245,6 @@
 	 * configured the internal register base to the value used
 	 * in the macros / defines in the U-Boot header (soc.h).
 	 */
-	if (mvebu_soc_family() == MVEBU_SOC_A38X) {
-		struct pl310_regs *const pl310 =
-			(struct pl310_regs *)CONFIG_SYS_PL310_BASE;
-
-		/*
-		 * To fully release / unlock this area from cache, we need
-		 * to flush all caches and disable the L2 cache.
-		 */
-		icache_disable();
-		dcache_disable();
-		clrbits_le32(&pl310->pl310_ctrl, L2X0_CTRL_EN);
-	}
-#endif
-
-=======
-#if !defined(CONFIG_SPL_BUILD)
-	struct pl310_regs *const pl310 =
-		(struct pl310_regs *)CONFIG_SYS_PL310_BASE;
-
-	/*
-	 * Only with disabled MMU its possible to switch the base
-	 * register address on Armada 38x. Without this the SDRAM
-	 * located at >= 0x4000.0000 is also not accessible, as its
-	 * still locked to cache.
-	 */
-	mmu_disable();
-#endif
-
-	/* Linux expects the internal registers to be at 0xf1000000 */
-	writel(SOC_REGS_PHY_BASE, INTREG_BASE_ADDR_REG);
-	set_cbar(SOC_REGS_PHY_BASE + 0xC000);
-
-#if !defined(CONFIG_SPL_BUILD)
-	/*
-	 * From this stage on, the SoC detection is working. As we have
-	 * configured the internal register base to the value used
-	 * in the macros / defines in the U-Boot header (soc.h).
-	 */
 
 	/*
 	 * To fully release / unlock this area from cache, we need
@@ -291,7 +255,6 @@
 	clrbits_le32(&pl310->pl310_ctrl, L2X0_CTRL_EN);
 #endif
 
->>>>>>> 9f13b6d1
 	/*
 	 * We need to call mvebu_mbus_probe() before calling
 	 * update_sdram_window_sizes() as it disables all previously
