--- conflicted
+++ resolved
@@ -104,45 +104,6 @@
 	ret = param_parse_bootdev(&devtype, &devnum);
 	if (!ret) {
 		atags_en = 1;
-<<<<<<< HEAD
-		switch (t->u.bootdev.devtype) {
-		case BOOT_TYPE_EMMC:
-			devtype = "mmc";
-			devnum = "1";
-			break;
-		case BOOT_TYPE_SD0:
-		case BOOT_TYPE_SD1:
-			devtype = "mmc";
-			devnum = "0";
-			break;
-		case BOOT_TYPE_NAND:
-			devtype = "rknand";
-			devnum = "0";
-			break;
-		case BOOT_TYPE_SPI_NAND:
-			devtype = "spinand";
-			devnum = "0";
-			break;
-		case BOOT_TYPE_SPI_NOR:
-			devtype = "spinor";
-			devnum = "1";
-			break;
-		case BOOT_TYPE_RAM:
-			devtype = "ramdisk";
-			devnum = "0";
-			break;
-		default:
-			printf("Unknown bootdev type: 0x%x\n",
-			       t->u.bootdev.devtype);
-			goto fallback;
-		}
-	}
-
-	debug("%s: Get bootdev from atags: %s %s\n", __func__, devtype, devnum);
-
-	if (devtype && devnum) {
-=======
->>>>>>> 2134be42
 		env_set("devtype", devtype);
 		env_set("devnum", devnum);
 
