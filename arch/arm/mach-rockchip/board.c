--- conflicted
+++ resolved
@@ -38,29 +38,7 @@
 #include <asm/arch/periph.h>
 #include <asm/arch/resource_img.h>
 #include <asm/arch/rk_atags.h>
-<<<<<<< HEAD
-#ifdef CONFIG_DM_CHARGE_DISPLAY
-#include <power/charge_display.h>
-#endif
-#ifdef CONFIG_DM_DVFS
-#include <dvfs.h>
-#endif
-#ifdef CONFIG_DM_REGULATOR
-#include <power/regulator.h>
-#endif
-#ifdef CONFIG_DRM_ROCKCHIP
-#include <video_rockchip.h>
-#endif
-#ifdef CONFIG_ROCKCHIP_DEBUGGER
-#include <rockchip_debugger.h>
-#endif
-#include <of_live.h>
-#include <dm/root.h>
 #include <asm/arch/vendor.h>
-#include <asm/arch-rockchip/misc.h>
-=======
-#include <asm/arch/vendor.h>
->>>>>>> 2134be42
 
 DECLARE_GLOBAL_DATA_PTR;
 
@@ -767,30 +745,4 @@
 {
 	return 0;
 }
-#endif
-
-#ifdef CONFIG_MISC_INIT_R
-__weak int misc_init_r(void)
-{
-	const u32 cpuid_offset = 0x7;
-	const u32 cpuid_length = 0x10;
-	u8 cpuid[cpuid_length];
-	int ret;
-
-	ret = rockchip_cpuid_from_efuse(cpuid_offset, cpuid_length, cpuid);
-	if (ret)
-		return ret;
-
-	ret = rockchip_cpuid_from_otp(cpuid_offset, cpuid_length, cpuid);
-	if (ret)
-		return ret;
-
-	ret = rockchip_cpuid_set(cpuid, cpuid_length);
-	if (ret)
-		return ret;
-
-	ret = rockchip_setup_macaddr();
-
-	return ret;
-}
 #endif