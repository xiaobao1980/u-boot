/*
 * armboot - Startup Code for OMAP3530/ARM Cortex CPU-core
 *
 * Copyright (c) 2004	Texas Instruments <r-woodruff2@ti.com>
 *
 * Copyright (c) 2001	Marius Gröger <mag@sysgo.de>
 * Copyright (c) 2002	Alex Züpke <azu@sysgo.de>
 * Copyright (c) 2002	Gary Jennejohn <garyj@denx.de>
 * Copyright (c) 2003	Richard Woodruff <r-woodruff2@ti.com>
 * Copyright (c) 2003	Kshitij <kshitij@ti.com>
 * Copyright (c) 2006-2008 Syed Mohammed Khasim <x0khasim@ti.com>
 *
 * SPDX-License-Identifier:	GPL-2.0+
 */

#include <asm-offsets.h>
#include <config.h>
#include <version.h>
#include <asm/system.h>
#include <linux/linkage.h>

<<<<<<< HEAD

#ifdef CONFIG_ROCKCHIP
.globl _start
_start:
	msr cpsr_c, #0xd3 
        b _vector

/* For rockchip rsa key */
.globl RSA_KEY_TAG
RSA_KEY_TAG:
	.word	0x4B415352

.globl RSA_KEY_LENGTH
RSA_KEY_LENGTH:
	.word	0x200-0x08

.globl RSA_KEY_DATA
RSA_KEY_DATA:
	.space	0x200-0x08

.globl LoaderTagCheck
LoaderTagCheck:
	.word	0x4B415351

.globl RSA_PAD
RSA_PAD:
	.space	20

	.align	5
.globl _vector
_vector: b	reset
#else
.globl _start
_start: b	reset
#endif /* CONFIG_ROCKCHIP */
	ldr	pc, _undefined_instruction
	ldr	pc, _software_interrupt
	ldr	pc, _prefetch_abort
	ldr	pc, _data_abort
	ldr	pc, _not_used
	ldr	pc, _irq
	ldr	pc, _fiq
#ifdef CONFIG_SPL_BUILD
_undefined_instruction: .word _undefined_instruction
_software_interrupt:	.word _software_interrupt
_prefetch_abort:	.word _prefetch_abort
_data_abort:		.word _data_abort
_not_used:		.word _not_used
_irq:			.word _irq
_fiq:			.word _fiq
_pad:			.word 0x12345678 /* now 16*4=64 */
#else
.globl _undefined_instruction
_undefined_instruction: .word undefined_instruction
.globl _software_interrupt
_software_interrupt:	.word software_interrupt
.globl _prefetch_abort
_prefetch_abort:	.word prefetch_abort
.globl _data_abort
_data_abort:		.word data_abort
.globl _not_used
_not_used:		.word not_used
.globl _irq
_irq:			.word irq
.globl _fiq
_fiq:			.word fiq
_pad:			.word 0x12345678 /* now 16*4=64 */
#endif	/* CONFIG_SPL_BUILD */

.global _end_vect
_end_vect:

	.balignl 16,0xdeadbeef
=======
>>>>>>> be9f643a
/*************************************************************************
 *
 * Startup Code (reset vector)
 *
 * do important init only if we don't start from memory!
 * setup Memory and board specific bits prior to relocation.
 * relocate armboot to ram
 * setup stack
 *
 *************************************************************************/

<<<<<<< HEAD
#ifdef CONFIG_USE_IRQ
/* IRQ stack memory (calculated at run-time) */
.globl IRQ_STACK_START
IRQ_STACK_START:
	.word	0x0badc0de

/* IRQ stack memory (calculated at run-time) */
.globl FIQ_STACK_START
FIQ_STACK_START:
	.word	0x0badc0de
#endif

/* IRQ stack memory (calculated at run-time) + 8 bytes */
.globl IRQ_STACK_START_IN
IRQ_STACK_START_IN:
	.word	0x0badc0de

/*
 * the actual reset code
 */
=======
	.globl	reset
>>>>>>> be9f643a

reset:
	bl	save_boot_params
	/*
	 * disable interrupts (FIQ and IRQ), also set the cpu to SVC32 mode,
	 * except if in HYP mode already
	 */
	mrs	r0, cpsr
	and	r1, r0, #0x1f		@ mask mode bits
	teq	r1, #0x1a		@ test for HYP mode
	bicne	r0, r0, #0x1f		@ clear all mode bits
	orrne	r0, r0, #0x13		@ set SVC mode
	orr	r0, r0, #0xc0		@ disable FIQ and IRQ
	msr	cpsr,r0

/*
 * check loader tag
 */
#ifdef CONFIG_ROCKCHIP
	ldr	r0, =__loader_tag
	ldr	r1, [r0]
	ldr	r0, =LoaderTagCheck
	ldr	r0, [r0]
	cmp	r1, r0
	movne	pc, r14
#endif

/*
 * Setup vector:
 * (OMAP4 spl TEXT_BASE is not 32 byte aligned.
 * Continue to use ROM code vector only in OMAP4 spl)
 */
#if !(defined(CONFIG_OMAP44XX) && defined(CONFIG_SPL_BUILD))
	/* Set V=0 in CP15 SCTRL register - for VBAR to point to vector */
	mrc	p15, 0, r0, c1, c0, 0	@ Read CP15 SCTRL Register
	bic	r0, #CR_V		@ V = 0
	mcr	p15, 0, r0, c1, c0, 0	@ Write CP15 SCTRL Register

	/* Set vector address in CP15 VBAR register */
#ifdef CONFIG_ROCKCHIP
	ldr	r0, =_vector
#else
	ldr	r0, =_start
#endif
	mcr	p15, 0, r0, c12, c0, 0	@Set VBAR
#endif

	/* the mask ROM code should have PLL and others stable */
#ifndef CONFIG_SKIP_LOWLEVEL_INIT
	bl	cpu_init_cp15
	bl	cpu_init_crit
#endif

	bl	_main

/*------------------------------------------------------------------------------*/

ENTRY(c_runtime_cpu_setup)
/*
 * If I-cache is enabled invalidate it
 */
#ifndef CONFIG_SYS_ICACHE_OFF
	mcr	p15, 0, r0, c7, c5, 0	@ invalidate icache
	mcr     p15, 0, r0, c7, c10, 4	@ DSB
	mcr     p15, 0, r0, c7, c5, 4	@ ISB
#endif
/*
 * Move vector table
 */
	/* Set vector address in CP15 VBAR register */
#ifdef CONFIG_ROCKCHIP
	ldr	r0, =_vector
#else
	ldr	r0, =_start
#endif
	mcr     p15, 0, r0, c12, c0, 0  @Set VBAR

	bx	lr

ENDPROC(c_runtime_cpu_setup)

/*************************************************************************
 *
 * void save_boot_params(u32 r0, u32 r1, u32 r2, u32 r3)
 *	__attribute__((weak));
 *
 * Stack pointer is not yet initialized at this moment
 * Don't save anything to stack even if compiled with -O0
 *
 *************************************************************************/
ENTRY(save_boot_params)
	bx	lr			@ back to my caller
ENDPROC(save_boot_params)
	.weak	save_boot_params

/*************************************************************************
 *
 * cpu_init_cp15
 *
 * Setup CP15 registers (cache, MMU, TLBs). The I-cache is turned on unless
 * CONFIG_SYS_ICACHE_OFF is defined.
 *
 *************************************************************************/
ENTRY(cpu_init_cp15)
	/*
	 * Invalidate L1 I/D
	 */
	mov	r0, #0			@ set up for MCR
	mcr	p15, 0, r0, c8, c7, 0	@ invalidate TLBs
	mcr	p15, 0, r0, c7, c5, 0	@ invalidate icache
	mcr	p15, 0, r0, c7, c5, 6	@ invalidate BP array
	mcr     p15, 0, r0, c7, c10, 4	@ DSB
	mcr     p15, 0, r0, c7, c5, 4	@ ISB

	/*
	 * Invalidate L2 Latency
	 */
#if (CONFIG_RKCHIPTYPE == CONFIG_RK3288)
	mrc	p15, 1, r0, c9, c0, 2	@ Read L2 Control Register
	bic	r0, r0, #0x000000FF	@ clear bit 17:0
	bic	r0, r0, #0x0000FF00	@ clear bit 17:0
	bic	r0, r0, #0x00030000	@ clear bit 17:0
	orr	r0, r0, #0x00000008	@ set bit 3
	mcr	p15, 1, r0, c9, c0, 2	@ config L2 Control Register
#endif

	/*
	 * disable MMU stuff and caches
	 */
	mrc	p15, 0, r0, c1, c0, 0
	bic	r0, r0, #0x00002000	@ clear bits 13 (--V-)
	bic	r0, r0, #0x00000007	@ clear bits 2:0 (-CAM)
	orr	r0, r0, #0x00000002	@ set bit 1 (--A-) Align
	orr	r0, r0, #0x00000800	@ set bit 11 (Z---) BTB
#ifdef CONFIG_SYS_ICACHE_OFF
	bic	r0, r0, #0x00001000	@ clear bit 12 (I) I-cache
#else
	orr	r0, r0, #0x00001000	@ set bit 12 (I) I-cache
#endif
	mcr	p15, 0, r0, c1, c0, 0

#ifdef CONFIG_ARM_ERRATA_716044
	mrc	p15, 0, r0, c1, c0, 0	@ read system control register
	orr	r0, r0, #1 << 11	@ set bit #11
	mcr	p15, 0, r0, c1, c0, 0	@ write system control register
#endif

#if (defined(CONFIG_ARM_ERRATA_742230) || defined(CONFIG_ARM_ERRATA_794072))
	mrc	p15, 0, r0, c15, c0, 1	@ read diagnostic register
	orr	r0, r0, #1 << 4		@ set bit #4
	mcr	p15, 0, r0, c15, c0, 1	@ write diagnostic register
#endif

#ifdef CONFIG_ARM_ERRATA_743622
	mrc	p15, 0, r0, c15, c0, 1	@ read diagnostic register
	orr	r0, r0, #1 << 6		@ set bit #6
	mcr	p15, 0, r0, c15, c0, 1	@ write diagnostic register
#endif

#ifdef CONFIG_ARM_ERRATA_751472
	mrc	p15, 0, r0, c15, c0, 1	@ read diagnostic register
	orr	r0, r0, #1 << 11	@ set bit #11
	mcr	p15, 0, r0, c15, c0, 1	@ write diagnostic register
#endif
#ifdef CONFIG_ARM_ERRATA_761320
	mrc	p15, 0, r0, c15, c0, 1	@ read diagnostic register
	orr	r0, r0, #1 << 21	@ set bit #21
	mcr	p15, 0, r0, c15, c0, 1	@ write diagnostic register
#endif

	mov	pc, lr			@ back to my caller
ENDPROC(cpu_init_cp15)

#ifndef CONFIG_SKIP_LOWLEVEL_INIT
/*************************************************************************
 *
 * CPU_init_critical registers
 *
 * setup important registers
 * setup memory timing
 *
 *************************************************************************/
ENTRY(cpu_init_crit)
	/*
	 * Jump to board specific initialization...
	 * The Mask ROM will have already initialized
	 * basic memory. Go here to bump up clock rate and handle
	 * wake up conditions.
	 */
	b	lowlevel_init		@ go setup pll,mux,memory
ENDPROC(cpu_init_crit)
<<<<<<< HEAD
#endif

#ifndef CONFIG_SPL_BUILD
/*
 *************************************************************************
 *
 * Interrupt handling
 *
 *************************************************************************
 */
@
@ IRQ stack frame.
@
#define S_FRAME_SIZE	72

#define S_OLD_R0	68
#define S_PSR		64
#define S_PC		60
#define S_LR		56
#define S_SP		52

#define S_IP		48
#define S_FP		44
#define S_R10		40
#define S_R9		36
#define S_R8		32
#define S_R7		28
#define S_R6		24
#define S_R5		20
#define S_R4		16
#define S_R3		12
#define S_R2		8
#define S_R1		4
#define S_R0		0

#define MODE_SVC 0x13
#define I_BIT	 0x80

/*
 * use bad_save_user_regs for abort/prefetch/undef/swi ...
 * use irq_save_user_regs / irq_restore_user_regs for IRQ/FIQ handling
 */

	.macro	bad_save_user_regs
	sub	sp, sp, #S_FRAME_SIZE		@ carve out a frame on current
						@ user stack
	stmia	sp, {r0 - r12}			@ Save user registers (now in
						@ svc mode) r0-r12
	ldr	r2, IRQ_STACK_START_IN		@ set base 2 words into abort
						@ stack
	ldmia	r2, {r2 - r3}			@ get values for "aborted" pc
						@ and cpsr (into parm regs)
	add	r0, sp, #S_FRAME_SIZE		@ grab pointer to old stack

	add	r5, sp, #S_SP
	mov	r1, lr
	stmia	r5, {r0 - r3}			@ save sp_SVC, lr_SVC, pc, cpsr
	mov	r0, sp				@ save current stack into r0
						@ (param register)
	.endm

	.macro	irq_save_user_regs
	sub	sp, sp, #S_FRAME_SIZE
	stmia	sp, {r0 - r12}			@ Calling r0-r12
	add	r8, sp, #S_PC			@ !! R8 NEEDS to be saved !!
						@ a reserved stack spot would
						@ be good.
	stmdb	r8, {sp, lr}^			@ Calling SP, LR
	str	lr, [r8, #0]			@ Save calling PC
	mrs	r6, spsr
	str	r6, [r8, #4]			@ Save CPSR
	str	r0, [r8, #8]			@ Save OLD_R0
	mov	r0, sp
	.endm

	.macro	irq_restore_user_regs
	ldmia	sp, {r0 - lr}^			@ Calling r0 - lr
	mov	r0, r0
	ldr	lr, [sp, #S_PC]			@ Get PC
	add	sp, sp, #S_FRAME_SIZE
	subs	pc, lr, #4			@ return & move spsr_svc into
						@ cpsr
	.endm

	.macro get_bad_stack
	ldr	r13, IRQ_STACK_START_IN		@ setup our mode stack (enter
						@ in banked mode)

	str	lr, [r13]			@ save caller lr in position 0
						@ of saved stack
	mrs	lr, spsr			@ get the spsr
	str	lr, [r13, #4]			@ save spsr in position 1 of
						@ saved stack

	mov	r13, #MODE_SVC			@ prepare SVC-Mode
	@ msr	spsr_c, r13
	msr	spsr, r13			@ switch modes, make sure
						@ moves will execute
	mov	lr, pc				@ capture return pc
	movs	pc, lr				@ jump to next instruction &
						@ switch modes.
	.endm

	.macro get_bad_stack_swi
	sub	r13, r13, #4			@ space on current stack for
						@ scratch reg.
	str	r0, [r13]			@ save R0's value.
	ldr	r0, IRQ_STACK_START_IN		@ get data regions start
						@ spots for abort stack
	str	lr, [r0]			@ save caller lr in position 0
						@ of saved stack
	mrs	lr, spsr			@ get the spsr
	str	lr, [r0, #4]			@ save spsr in position 1 of
						@ saved stack
	ldr	lr, [r0]			@ restore lr
	ldr	r0, [r13]			@ restore r0
	add	r13, r13, #4			@ pop stack entry
	.endm

	.macro get_irq_stack			@ setup IRQ stack
	ldr	sp, IRQ_STACK_START
	.endm

	.macro get_fiq_stack			@ setup FIQ stack
	ldr	sp, FIQ_STACK_START
	.endm

/*
 * exception handlers
 */
	.align	5
undefined_instruction:
	get_bad_stack
	bad_save_user_regs
	bl	do_undefined_instruction

	.align	5
software_interrupt:
	get_bad_stack_swi
	bad_save_user_regs
	bl	do_software_interrupt

	.align	5
prefetch_abort:
	get_bad_stack
	bad_save_user_regs
	bl	do_prefetch_abort

	.align	5
data_abort:
	get_bad_stack
	bad_save_user_regs
	bl	do_data_abort

	.align	5
not_used:
	get_bad_stack
	bad_save_user_regs
	bl	do_not_used

#ifdef CONFIG_USE_IRQ

	.align	5
irq:
	get_irq_stack
	irq_save_user_regs
	bl	do_irq
	irq_restore_user_regs

	.align	5
fiq:
	get_fiq_stack
	/* someone ought to write a more effective fiq_save_user_regs */
	irq_save_user_regs
	bl	do_fiq
	irq_restore_user_regs

#else

	.align	5
irq:
	get_bad_stack
	bad_save_user_regs
	bl	do_irq

	.align	5
fiq:
	get_bad_stack
	bad_save_user_regs
	bl	do_fiq

#endif /* CONFIG_USE_IRQ */
#endif /* CONFIG_SPL_BUILD */


#ifdef CONFIG_ROCKCHIP
	.section .loader_tag, "axT"
.globl gloader_tag
gloader_tag:
	.word	0x4B415351
=======
>>>>>>> be9f643a
#endif<|MERGE_RESOLUTION|>--- conflicted
+++ resolved
@@ -19,82 +19,6 @@
 #include <asm/system.h>
 #include <linux/linkage.h>
 
-<<<<<<< HEAD
-
-#ifdef CONFIG_ROCKCHIP
-.globl _start
-_start:
-	msr cpsr_c, #0xd3 
-        b _vector
-
-/* For rockchip rsa key */
-.globl RSA_KEY_TAG
-RSA_KEY_TAG:
-	.word	0x4B415352
-
-.globl RSA_KEY_LENGTH
-RSA_KEY_LENGTH:
-	.word	0x200-0x08
-
-.globl RSA_KEY_DATA
-RSA_KEY_DATA:
-	.space	0x200-0x08
-
-.globl LoaderTagCheck
-LoaderTagCheck:
-	.word	0x4B415351
-
-.globl RSA_PAD
-RSA_PAD:
-	.space	20
-
-	.align	5
-.globl _vector
-_vector: b	reset
-#else
-.globl _start
-_start: b	reset
-#endif /* CONFIG_ROCKCHIP */
-	ldr	pc, _undefined_instruction
-	ldr	pc, _software_interrupt
-	ldr	pc, _prefetch_abort
-	ldr	pc, _data_abort
-	ldr	pc, _not_used
-	ldr	pc, _irq
-	ldr	pc, _fiq
-#ifdef CONFIG_SPL_BUILD
-_undefined_instruction: .word _undefined_instruction
-_software_interrupt:	.word _software_interrupt
-_prefetch_abort:	.word _prefetch_abort
-_data_abort:		.word _data_abort
-_not_used:		.word _not_used
-_irq:			.word _irq
-_fiq:			.word _fiq
-_pad:			.word 0x12345678 /* now 16*4=64 */
-#else
-.globl _undefined_instruction
-_undefined_instruction: .word undefined_instruction
-.globl _software_interrupt
-_software_interrupt:	.word software_interrupt
-.globl _prefetch_abort
-_prefetch_abort:	.word prefetch_abort
-.globl _data_abort
-_data_abort:		.word data_abort
-.globl _not_used
-_not_used:		.word not_used
-.globl _irq
-_irq:			.word irq
-.globl _fiq
-_fiq:			.word fiq
-_pad:			.word 0x12345678 /* now 16*4=64 */
-#endif	/* CONFIG_SPL_BUILD */
-
-.global _end_vect
-_end_vect:
-
-	.balignl 16,0xdeadbeef
-=======
->>>>>>> be9f643a
 /*************************************************************************
  *
  * Startup Code (reset vector)
@@ -106,30 +30,7 @@
  *
  *************************************************************************/
 
-<<<<<<< HEAD
-#ifdef CONFIG_USE_IRQ
-/* IRQ stack memory (calculated at run-time) */
-.globl IRQ_STACK_START
-IRQ_STACK_START:
-	.word	0x0badc0de
-
-/* IRQ stack memory (calculated at run-time) */
-.globl FIQ_STACK_START
-FIQ_STACK_START:
-	.word	0x0badc0de
-#endif
-
-/* IRQ stack memory (calculated at run-time) + 8 bytes */
-.globl IRQ_STACK_START_IN
-IRQ_STACK_START_IN:
-	.word	0x0badc0de
-
-/*
- * the actual reset code
- */
-=======
 	.globl	reset
->>>>>>> be9f643a
 
 reset:
 	bl	save_boot_params
@@ -321,207 +222,13 @@
 	 */
 	b	lowlevel_init		@ go setup pll,mux,memory
 ENDPROC(cpu_init_crit)
-<<<<<<< HEAD
-#endif
-
-#ifndef CONFIG_SPL_BUILD
-/*
- *************************************************************************
- *
- * Interrupt handling
- *
- *************************************************************************
- */
-@
-@ IRQ stack frame.
-@
-#define S_FRAME_SIZE	72
-
-#define S_OLD_R0	68
-#define S_PSR		64
-#define S_PC		60
-#define S_LR		56
-#define S_SP		52
-
-#define S_IP		48
-#define S_FP		44
-#define S_R10		40
-#define S_R9		36
-#define S_R8		32
-#define S_R7		28
-#define S_R6		24
-#define S_R5		20
-#define S_R4		16
-#define S_R3		12
-#define S_R2		8
-#define S_R1		4
-#define S_R0		0
-
-#define MODE_SVC 0x13
-#define I_BIT	 0x80
-
-/*
- * use bad_save_user_regs for abort/prefetch/undef/swi ...
- * use irq_save_user_regs / irq_restore_user_regs for IRQ/FIQ handling
- */
-
-	.macro	bad_save_user_regs
-	sub	sp, sp, #S_FRAME_SIZE		@ carve out a frame on current
-						@ user stack
-	stmia	sp, {r0 - r12}			@ Save user registers (now in
-						@ svc mode) r0-r12
-	ldr	r2, IRQ_STACK_START_IN		@ set base 2 words into abort
-						@ stack
-	ldmia	r2, {r2 - r3}			@ get values for "aborted" pc
-						@ and cpsr (into parm regs)
-	add	r0, sp, #S_FRAME_SIZE		@ grab pointer to old stack
-
-	add	r5, sp, #S_SP
-	mov	r1, lr
-	stmia	r5, {r0 - r3}			@ save sp_SVC, lr_SVC, pc, cpsr
-	mov	r0, sp				@ save current stack into r0
-						@ (param register)
-	.endm
-
-	.macro	irq_save_user_regs
-	sub	sp, sp, #S_FRAME_SIZE
-	stmia	sp, {r0 - r12}			@ Calling r0-r12
-	add	r8, sp, #S_PC			@ !! R8 NEEDS to be saved !!
-						@ a reserved stack spot would
-						@ be good.
-	stmdb	r8, {sp, lr}^			@ Calling SP, LR
-	str	lr, [r8, #0]			@ Save calling PC
-	mrs	r6, spsr
-	str	r6, [r8, #4]			@ Save CPSR
-	str	r0, [r8, #8]			@ Save OLD_R0
-	mov	r0, sp
-	.endm
-
-	.macro	irq_restore_user_regs
-	ldmia	sp, {r0 - lr}^			@ Calling r0 - lr
-	mov	r0, r0
-	ldr	lr, [sp, #S_PC]			@ Get PC
-	add	sp, sp, #S_FRAME_SIZE
-	subs	pc, lr, #4			@ return & move spsr_svc into
-						@ cpsr
-	.endm
-
-	.macro get_bad_stack
-	ldr	r13, IRQ_STACK_START_IN		@ setup our mode stack (enter
-						@ in banked mode)
-
-	str	lr, [r13]			@ save caller lr in position 0
-						@ of saved stack
-	mrs	lr, spsr			@ get the spsr
-	str	lr, [r13, #4]			@ save spsr in position 1 of
-						@ saved stack
-
-	mov	r13, #MODE_SVC			@ prepare SVC-Mode
-	@ msr	spsr_c, r13
-	msr	spsr, r13			@ switch modes, make sure
-						@ moves will execute
-	mov	lr, pc				@ capture return pc
-	movs	pc, lr				@ jump to next instruction &
-						@ switch modes.
-	.endm
-
-	.macro get_bad_stack_swi
-	sub	r13, r13, #4			@ space on current stack for
-						@ scratch reg.
-	str	r0, [r13]			@ save R0's value.
-	ldr	r0, IRQ_STACK_START_IN		@ get data regions start
-						@ spots for abort stack
-	str	lr, [r0]			@ save caller lr in position 0
-						@ of saved stack
-	mrs	lr, spsr			@ get the spsr
-	str	lr, [r0, #4]			@ save spsr in position 1 of
-						@ saved stack
-	ldr	lr, [r0]			@ restore lr
-	ldr	r0, [r13]			@ restore r0
-	add	r13, r13, #4			@ pop stack entry
-	.endm
-
-	.macro get_irq_stack			@ setup IRQ stack
-	ldr	sp, IRQ_STACK_START
-	.endm
-
-	.macro get_fiq_stack			@ setup FIQ stack
-	ldr	sp, FIQ_STACK_START
-	.endm
-
-/*
- * exception handlers
- */
-	.align	5
-undefined_instruction:
-	get_bad_stack
-	bad_save_user_regs
-	bl	do_undefined_instruction
-
-	.align	5
-software_interrupt:
-	get_bad_stack_swi
-	bad_save_user_regs
-	bl	do_software_interrupt
-
-	.align	5
-prefetch_abort:
-	get_bad_stack
-	bad_save_user_regs
-	bl	do_prefetch_abort
-
-	.align	5
-data_abort:
-	get_bad_stack
-	bad_save_user_regs
-	bl	do_data_abort
-
-	.align	5
-not_used:
-	get_bad_stack
-	bad_save_user_regs
-	bl	do_not_used
-
-#ifdef CONFIG_USE_IRQ
-
-	.align	5
-irq:
-	get_irq_stack
-	irq_save_user_regs
-	bl	do_irq
-	irq_restore_user_regs
-
-	.align	5
-fiq:
-	get_fiq_stack
-	/* someone ought to write a more effective fiq_save_user_regs */
-	irq_save_user_regs
-	bl	do_fiq
-	irq_restore_user_regs
-
-#else
-
-	.align	5
-irq:
-	get_bad_stack
-	bad_save_user_regs
-	bl	do_irq
-
-	.align	5
-fiq:
-	get_bad_stack
-	bad_save_user_regs
-	bl	do_fiq
-
-#endif /* CONFIG_USE_IRQ */
-#endif /* CONFIG_SPL_BUILD */
+#endif
 
 
 #ifdef CONFIG_ROCKCHIP
 	.section .loader_tag, "axT"
+
 .globl gloader_tag
 gloader_tag:
 	.word	0x4B415351
-=======
->>>>>>> be9f643a
 #endif