--- conflicted
+++ resolved
@@ -521,13 +521,11 @@
 config TARGET_JORNADA
 	bool "Support jornada"
 
-<<<<<<< HEAD
 config ROCKCHIP
 	bool "Support Rockchip SOC"
-=======
+
 config ARCH_UNIPHIER
 	bool "Panasonic UniPhier platform"
->>>>>>> c43fd23c
 
 endchoice
 
