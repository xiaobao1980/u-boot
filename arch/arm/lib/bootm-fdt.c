--- conflicted
+++ resolved
@@ -25,7 +25,6 @@
 {
 	bd_t *bd = gd->bd;
 	int bank, ret;
-<<<<<<< HEAD
 
 #if defined(CONFIG_ROCKCHIP) && defined(CONFIG_RK_MAX_DRAM_BANKS)
 	u64 _start[CONFIG_RK_MAX_DRAM_BANKS];
@@ -53,8 +52,6 @@
 	}
 #endif /* CONFIG_ROCKCHIP */
 
-=======
->>>>>>> be9f643a
 	u64 start[CONFIG_NR_DRAM_BANKS];
 	u64 size[CONFIG_NR_DRAM_BANKS];
 
